#Requires -Version 7.0
#Requires -Modules Microsoft.Graph.Authentication

<#
.SYNOPSIS
    Checks Intune policy and app assignments for users, groups, and devices.

.DESCRIPTION
    This script helps IT administrators analyze and audit Intune assignments by:
    - Checking assignments for specific users, groups, or devices
    - Showing all policies and their assignments
    - Finding policies without assignments
    - Identifying empty groups in assignments
    - Searching for specific settings across policies

.AUTHOR
    Ugur Koc (@ugurkocde)
    GitHub: https://github.com/ugurkocde/IntuneAssignmentChecker
    Sponsor: https://github.com/sponsors/ugurkocde
    Changelog: https://github.com/ugurkocde/IntuneAssignmentChecker/releases

.REQUIRED PERMISSIONS
    - User.Read.All                    (Read user profiles)
    - Group.Read.All                   (Read group information)
    - Device.Read.All                  (Read device information)
    - DeviceManagementApps.Read.All    (Read app management data)
    - DeviceManagementConfiguration.Read.All    (Read device configurations)
    - DeviceManagementManagedDevices.Read.All   (Read device management data)
#>

################################ Prerequisites #####################################################

# Fill in your App ID, Tenant ID, and Certificate Thumbprint
$appid = '<YourAppIdHere>' # App ID of the App Registration
$tenantid = '<YourTenantIdHere>' # Tenant ID of your EntraID
$certThumbprint = '<YourCertificateThumbprintHere>' # Thumbprint of the certificate associated with the App Registration
# $certName = '<YourCertificateNameHere>' # Name of the certificate associated with the App Registration

####################################################################################################

# Version of the local script
<<<<<<< HEAD
$localVersion = "3.0.3"
=======
$localVersion = "3.0.2"
>>>>>>> d9439f6a

Write-Host "🔍 INTUNE ASSIGNMENT CHECKER" -ForegroundColor Cyan
Write-Host "Made by Ugur Koc with" -NoNewline; Write-Host " ❤️  and ☕" -NoNewline
Write-Host " | Version" -NoNewline; Write-Host " $localVersion" -ForegroundColor Yellow -NoNewline
Write-Host " | Last updated: " -NoNewline; Write-Host "2025-01-04" -ForegroundColor Magenta
Write-Host ""
Write-Host "📢 Feedback & Issues: " -NoNewline -ForegroundColor Cyan
Write-Host "https://github.com/ugurkocde/IntuneAssignmentChecker/issues" -ForegroundColor White
Write-Host "📄 Changelog: " -NoNewline -ForegroundColor Cyan
Write-Host "https://github.com/ugurkocde/IntuneAssignmentChecker/releases" -ForegroundColor White
Write-Host ""
Write-Host "💝 Support this Project: " -NoNewline -ForegroundColor Cyan
Write-Host "https://github.com/sponsors/ugurkocde" -ForegroundColor White
Write-Host ""
Write-Host "⚠️  DISCLAIMER: This script is provided AS IS without warranty of any kind." -ForegroundColor Yellow
Write-Host ""

####################################################################################################
# Autoupdate function

# URL to the version file on GitHub
$versionUrl = "https://raw.githubusercontent.com/ugurkocde/IntuneAssignmentChecker/refs/heads/main/version_v3.txt"

# URL to the latest script on GitHub
$scriptUrl = "https://raw.githubusercontent.com/ugurkocde/IntuneAssignmentChecker/main/IntuneAssignmentChecker_v3.ps1"

# Determine the script path based on whether it's run as a file or from an IDE
if ($PSScriptRoot) {
    $newScriptPath = Join-Path $PSScriptRoot "IntuneAssignmentChecker_v3.ps1"
}
else {
    $currentDirectory = Get-Location
    $newScriptPath = Join-Path $currentDirectory "IntuneAssignmentChecker_v3.ps1"
}

# Flag to control auto-update behavior
$autoUpdate = $true  # Set to $false to disable auto-update

try {
    # Fetch the latest version number from GitHub
    $latestVersion = Invoke-RestMethod -Uri $versionUrl
    
    # Compare versions using System.Version for proper semantic versioning
    $local = [System.Version]::new($localVersion)
    $latest = [System.Version]::new($latestVersion)
    
    if ($local -lt $latest) {
        Write-Host "A new version is available: $latestVersion (you are running $localVersion)" -ForegroundColor Yellow
        if ($autoUpdate) {
            Write-Host "AutoUpdate is enabled. Downloading the latest version..." -ForegroundColor Yellow
            try {
                # Download the latest version of the script
                Invoke-WebRequest -Uri $scriptUrl -OutFile $newScriptPath
                Write-Host "The latest version has been downloaded to $newScriptPath" -ForegroundColor Yellow
                Write-Host "Please restart the script to use the updated version." -ForegroundColor Yellow
            }
            catch {
                Write-Host "An error occurred while downloading the latest version. Please download it manually from: https://github.com/ugurkocde/IntuneAssignmentChecker" -ForegroundColor Red
            }
        }
        else {
            Write-Host "Auto-update is disabled. Get the latest version at:" -ForegroundColor Yellow
            Write-Host "https://github.com/ugurkocde/IntuneAssignmentChecker" -ForegroundColor Cyan
            Write-Host "" 
        }
    }
    elseif ($local -gt $latest) {
        Write-Host "Note: You are running a pre-release version ($localVersion)" -ForegroundColor Magenta
        Write-Host ""
    }
}
catch {
    Write-Host "Unable to check for updates. Continue with current version..." -ForegroundColor Gray
}

####################################################################################################

# Do not change the following code

# Ask user to select the Intune environment
function Set-Environment {
    do {
        if ([string]::IsNullOrWhiteSpace($GraphEndpoint)) {
            Write-Host "Select Intune Tenant Environment:" -ForegroundColor Cyan
            Write-Host "  [1] Global" -ForegroundColor White
            Write-Host "  [2] USGov" -ForegroundColor White
            Write-Host "  [3] USGovDoD" -ForegroundColor White
            Write-Host ""
            Write-Host "  [0] Exit" -ForegroundColor White
            Write-Host ""
            Write-Host "Select an option: " -ForegroundColor Yellow -NoNewline

            $selection = Read-Host

            switch ($selection) {
 
                '1' {
                    $GraphEndpoint = "https://graph.microsoft.com"
                    Write-Host "Environment set to Global" -ForegroundColor Green
                    return "Global"
                }
                '2' {
                    $GraphEndpoint = "https://graph.microsoft.us"
                    Write-Host "Environment set to USGov" -ForegroundColor Green
                    return "USGov"
                }
                '3' {
                    $GraphEndpoint = "https://dod-graph.microsoft.us"
                    Write-Host "Environment set to USGovDoD" -ForegroundColor Green
                    return "USGovDoD"
                }
                '0' {
                    Write-Host "Thank you for using IntuneAssignmentChecker! 👋" -ForegroundColor Green
                    Write-Host "If you found this tool helpful, please consider:" -ForegroundColor Cyan
                    Write-Host "- Starring the repository: https://github.com/ugurkocde/IntuneAssignmentChecker" -ForegroundColor White
                    Write-Host "- Supporting the project: https://github.com/sponsors/ugurkocde" -ForegroundColor White
                    Write-Host ""
                    exit
                }
                default {
                    Write-Host "Invalid choice, please select 1,2,3, or 0" -ForegroundColor Red
                }
            }
        }
    } while ($selection -ne '0')
}

# Connect to Microsoft Graph using certificate-based authentication

try {
    # Define required permissions with reasons
    $requiredPermissions = @(
        @{
            Permission = "User.Read.All"
            Reason     = "Required to read user profile information and check group memberships"
        },
        @{
            Permission = "Group.Read.All"
            Reason     = "Needed to read group information and memberships"
        },
        @{
            Permission = "DeviceManagementConfiguration.Read.All"
            Reason     = "Allows reading Intune device configuration policies and their assignments"
        },
        @{
            Permission = "DeviceManagementApps.Read.All"
            Reason     = "Necessary to read mobile app management policies and app configurations"
        },
        @{
            Permission = "DeviceManagementManagedDevices.Read.All"
            Reason     = "Required to read managed device information and compliance policies"
        },
        @{
            Permission = "Device.Read.All"
            Reason     = "Needed to read device information from Entra ID"
        }
    )

    # Check if any of the variables are not set or contain placeholder values
    if (-not $appid -or $appid -eq '<YourAppIdHere>' -or
        -not $tenantid -or $tenantid -eq '<YourTenantIdHere>' -or
        -not $certThumbprint -or $certThumbprint -eq '<YourCertificateThumbprintHere>') {
        Write-Host "App ID, Tenant ID, or Certificate Thumbprint is missing or not set correctly." -ForegroundColor Red
        $manualConnection = Read-Host "Would you like to attempt a manual interactive connection? (y/n)"
        if ($manualConnection -eq 'y') {
            # Manual connection using interactive login
            Write-Host "Attempting manual interactive connection (you need privileges to consent permissions)..." -ForegroundColor Yellow
            $permissionsList = ($requiredPermissions | ForEach-Object { $_.Permission }) -join ', '
            $environment = Set-Environment
<<<<<<< HEAD
            $connectionResult = Connect-MgGraph -Scopes $permissionsList -Environment $environment -NoWelcome -ErrorAction Stop
        } else {
=======
            $connectionResult = Connect-MgGraph -Scopes $permissionsList -NoWelcome -ErrorAction Stop
        }
        else {
>>>>>>> d9439f6a
            Write-Host "Script execution cancelled by user." -ForegroundColor Red
            exit
        }
    }
    else {
        $environment = Set-Environment
        $connectionResult = Connect-MgGraph -ClientId $appid -TenantId $tenantid -Environment $environment -CertificateThumbprint $certThumbprint -NoWelcome -ErrorAction Stop
    }
    Write-Host "Successfully connected to Microsoft Graph" -ForegroundColor Green

    # Check and display the current permissions
    $context = Get-MgContext
    $currentPermissions = $context.Scopes

    Write-Host "Checking required permissions:" -ForegroundColor Cyan
    $missingPermissions = @()
    foreach ($permissionInfo in $requiredPermissions) {
        $permission = $permissionInfo.Permission
        $reason = $permissionInfo.Reason

        # Check if either the exact permission or a "ReadWrite" version of it is granted
        $hasPermission = $currentPermissions -contains $permission -or $currentPermissions -contains $permission.Replace(".Read", ".ReadWrite")

        if ($hasPermission) {
            Write-Host "  [✓] $permission" -ForegroundColor Green
            Write-Host "      Reason: $reason" -ForegroundColor Gray
        }
        else {
            Write-Host "  [✗] $permission" -ForegroundColor Red
            Write-Host "      Reason: $reason" -ForegroundColor Gray
            $missingPermissions += $permission
        }
    }

    if ($missingPermissions.Count -eq 0) {
        Write-Host "All required permissions are present." -ForegroundColor Green
        Write-Host ""
    }
    else {
        Write-Host "WARNING: The following permissions are missing:" -ForegroundColor Red
        $missingPermissions | ForEach-Object { 
            $missingPermission = $_
            $reason = ($requiredPermissions | Where-Object { $_.Permission -eq $missingPermission }).Reason
            Write-Host "  - $missingPermission" -ForegroundColor Yellow
            Write-Host "    Reason: $reason" -ForegroundColor Gray
        }
        Write-Host "The script will continue, but it may not function correctly without these permissions." -ForegroundColor Red
        Write-Host "Please ensure these permissions are granted to the app registration for full functionality." -ForegroundColor Yellow
        
        $continueChoice = Read-Host "Do you want to continue anyway? (y/n)"
        if ($continueChoice -ne 'y') {
            Write-Host "Script execution cancelled by user." -ForegroundColor Red
            exit
        }
    }
}
catch {
    Write-Host "Failed to connect to Microsoft Graph. Error: $_" -ForegroundColor Red
    
    # Additional error handling for certificate issues
    if ($_.Exception.Message -like "*Certificate with thumbprint*was not found*") {
        Write-Host "The specified certificate was not found or has expired. Please check your certificate configuration." -ForegroundColor Yellow
    }
    
    exit
}

# Common Functions
function Get-IntuneAssignments {
    param (
        [Parameter(Mandatory = $true)]
        [string]$EntityType,
        
        [Parameter(Mandatory = $true)]
        [string]$EntityId,
        
        [Parameter(Mandatory = $false)]
        [string]$GroupId = $null
    )

    # Handle special cases for App Protection Policies
    $assignmentsUri = if ($EntityType -eq "deviceAppManagement/managedAppPolicies") {
        # For App Protection Policies, we need to determine the specific policy type first
        $policyUri = "$GraphEndpoint/beta/deviceAppManagement/managedAppPolicies/$EntityId"
        $policy = Invoke-MgGraphRequest -Uri $policyUri -Method Get
        $policyType = switch ($policy.'@odata.type') {
            "#microsoft.graph.androidManagedAppProtection" { "androidManagedAppProtections" }
            "#microsoft.graph.iosManagedAppProtection" { "iosManagedAppProtections" }
            "#microsoft.graph.windowsManagedAppProtection" { "windowsManagedAppProtections" }
            default { return $null }
        }
        if ($policyType) {
            "$GraphEndpoint/beta/deviceAppManagement/$policyType('$EntityId')/assignments"
        }
        else {
            $null
        }
    }
    else {
        "$GraphEndpoint/beta/deviceManagement/$EntityType('$EntityId')/assignments"
    }
    # For App Protection Policies that use $expand, the response structure is different
    $isAppProtectionPolicy = $EntityType -like "deviceAppManagement/*" -and ($EntityType -like "*ManagedAppProtections")
    
    if ($isAppProtectionPolicy) {
        $policyDetails = Invoke-MgGraphRequest -Uri $assignmentsUri -Method Get
        $assignments = @()
        
        foreach ($assignment in $policyDetails.assignments) {
            $assignmentReason = $null
            
            switch ($assignment.target.'@odata.type') {
                '#microsoft.graph.allLicensedUsersAssignmentTarget' { 
                    $assignmentReason = "All Users"
                }
                '#microsoft.graph.groupAssignmentTarget' {
                    if ($assignment.target.groupId -eq $GroupId) {
                        $assignmentReason = "Direct Assignment"
                    }
                }
            }

            if ($assignmentReason) {
                $assignments += @{
                    Reason  = $assignmentReason
                    GroupId = $assignment.target.groupId
                    Apps    = $policyDetails.apps
                }
            }
        }
    }
    else {
        $assignmentResponse = Invoke-MgGraphRequest -Uri $assignmentsUri -Method Get
        $assignments = @()

        $assignmentList = if ($EntityType -like "deviceAppManagement/*") { $assignmentResponse } else { $assignmentResponse.value }
        
        foreach ($assignment in $assignmentList) {
            $assignmentReason = $null
        
            # Only process group assignments when GroupId is provided
            if ($GroupId) {
                if ($assignment.target.'@odata.type' -eq '#microsoft.graph.groupAssignmentTarget' -and
                    $assignment.target.groupId -eq $GroupId) {
                    $assignmentReason = "Direct Assignment"
                }
            }
            else {
                $assignmentReason = switch ($assignment.target.'@odata.type') {
                    '#microsoft.graph.allLicensedUsersAssignmentTarget' { "All Users" }
                    '#microsoft.graph.allDevicesAssignmentTarget' { "All Devices" }
                    '#microsoft.graph.groupAssignmentTarget' { "Group Assignment" }
                }
            }

            if ($assignmentReason) {
                $assignments += @{
                    Reason  = $assignmentReason
                    GroupId = $assignment.target.groupId
                    Apps    = if ($isAppProtectionPolicy) { $policyDetails.apps } else { $null }
                }
            }
        }
    }

    return $assignments
}

function Get-IntuneEntities {
    param (
        [Parameter(Mandatory = $true)]
        [string]$EntityType,
        
        [Parameter(Mandatory = $false)]
        [string]$Filter = "",
        
        [Parameter(Mandatory = $false)]
        [string]$Select = "",
        
        [Parameter(Mandatory = $false)]
        [string]$Expand = ""
    )

    # Handle special cases for app management endpoints
    $baseUri = if ($EntityType -like "deviceAppManagement/*") {
        "$GraphEndpoint/beta"
    }
    else {
        "$GraphEndpoint/beta/deviceManagement"
    }
    
    # Extract the actual entity type from full path if needed
    $actualEntityType = if ($EntityType -like "deviceAppManagement/*") {
        $EntityType
    }
    else {
        "$EntityType"
    }
    
    $uri = "$baseUri/$actualEntityType"
    if ($Filter) { $uri += "?`$filter=$Filter" }
    if ($Select) { $uri += $(if ($Filter) { "&" }else { "?" }) + "`$select=$Select" }
    if ($Expand) { $uri += $(if ($Filter -or $Select) { "&" }else { "?" }) + "`$expand=$Expand" }

    $response = Invoke-MgGraphRequest -Uri $uri -Method Get
    $entities = $response.value

    while ($response.'@odata.nextLink') {
        $response = Invoke-MgGraphRequest -Uri $response.'@odata.nextLink' -Method Get
        $entities += $response.value
    }

    return $entities
}

function Get-GroupInfo {
    param (
        [Parameter(Mandatory = $true)]
        [string]$GroupId
    )

    try {
        $groupUri = "$GraphEndpoint/v1.0/groups/$GroupId"
        $group = Invoke-MgGraphRequest -Uri $groupUri -Method Get
        return @{
            Id          = $group.id
            DisplayName = $group.displayName
            Success     = $true
        }
    }
    catch {
        return @{
            Id          = $GroupId
            DisplayName = "Unknown Group"
            Success     = $false
        }
    }
}

function Get-DeviceInfo {
    param (
        [Parameter(Mandatory = $true)]
        [string]$DeviceName
    )

    $deviceUri = "$GraphEndpoint/v1.0/devices?`$filter=displayName eq '$DeviceName'"
    $deviceResponse = Invoke-MgGraphRequest -Uri $deviceUri -Method Get
    
    if ($deviceResponse.value) {
        return @{
            Id          = $deviceResponse.value[0].id
            DisplayName = $deviceResponse.value[0].displayName
            Success     = $true
        }
    }
    
    return @{
        Id          = $null
        DisplayName = $DeviceName
        Success     = $false
    }
}

function Get-UserInfo {
    param (
        [Parameter(Mandatory = $true)]
        [string]$UserPrincipalName
    )

    try {
        $userUri = "$GraphEndpoint/v1.0/users/$UserPrincipalName"
        $user = Invoke-MgGraphRequest -Uri $userUri -Method Get
        return @{
            Id                = $user.id
            UserPrincipalName = $user.userPrincipalName
            Success           = $true
        }
    }
    catch {
        return @{
            Id                = $null
            UserPrincipalName = $UserPrincipalName
            Success           = $false
        }
    }
}

function Get-GroupMemberships {
    param (
        [Parameter(Mandatory = $true)]
        [string]$ObjectId,
        
        [Parameter(Mandatory = $true)]
        [ValidateSet("User", "Device")]
        [string]$ObjectType
    )

    $uri = "$GraphEndpoint/v1.0/$($ObjectType.ToLower())s/$ObjectId/transitiveMemberOf?`$select=id,displayName"
    $response = Invoke-MgGraphRequest -Uri $uri -Method Get
    
    return $response.value
}

function Get-AssignmentInfo {
    param (
        [Parameter(Mandatory = $true)]
        [AllowNull()]
        [array]$Assignments
    )

    if ($null -eq $Assignments -or $Assignments.Count -eq 0) {
        return @{
            Type   = "None"
            Target = "Not Assigned"
        }
    }

    $assignment = $Assignments[0]  # Take the first assignment
    $type = switch ($assignment.Reason) {
        "All Users" { "All Users"; break }
        "All Devices" { "All Devices"; break }
        "Group Assignment" { "Group"; break }
        default { "None" }
    }

    $target = switch ($type) {
        "All Users" { "All Users" }
        "All Devices" { "All Devices" }
        "Group" {
            if ($assignment.GroupId) {
                $groupInfo = Get-GroupInfo -GroupId $assignment.GroupId
                $groupInfo.DisplayName
            }
            else {
                "Unknown Group"
            }
        }
        default { "Not Assigned" }
    }

    return @{
        Type   = $type
        Target = $target
    }
}

function Show-SaveFileDialog {
    param (
        [string]$DefaultFileName
    )
    
    Add-Type -AssemblyName System.Windows.Forms
    $saveFileDialog = New-Object System.Windows.Forms.SaveFileDialog
    $saveFileDialog.Filter = "Excel files (*.xlsx)|*.xlsx|CSV files (*.csv)|*.csv|All files (*.*)|*.*"
    $saveFileDialog.FileName = $DefaultFileName
    $saveFileDialog.Title = "Save Policy Report"
    
    if ($saveFileDialog.ShowDialog() -eq 'OK') {
        return $saveFileDialog.FileName
    }
    return $null
}

function Export-PolicyData {
    param (
        [Parameter(Mandatory = $true)]
        [System.Collections.ArrayList]$ExportData,
        [Parameter(Mandatory = $true)]
        [string]$FilePath
    )

    $extension = [System.IO.Path]::GetExtension($FilePath).ToLower()
    
    if ($extension -eq '.xlsx') {
        # Check if ImportExcel module is installed
        if (-not (Get-Module -ListAvailable -Name ImportExcel)) {
            Write-Host "The ImportExcel module is required for Excel export. Would you like to install it? (y/n)" -ForegroundColor Yellow
            $install = Read-Host
            if ($install -eq 'y') {
                try {
                    Install-Module -Name ImportExcel -Force -Scope CurrentUser
                    Write-Host "ImportExcel module installed successfully." -ForegroundColor Green
                }
                catch {
                    Write-Host "Failed to install ImportExcel module. Falling back to CSV export." -ForegroundColor Red
                    $FilePath = [System.IO.Path]::ChangeExtension($FilePath, '.csv')
                    $ExportData | Export-Csv -Path $FilePath -NoTypeInformation
                    Write-Host "Results exported to $FilePath" -ForegroundColor Green
                    return
                }
            }
            else {
                Write-Host "Falling back to CSV export." -ForegroundColor Yellow
                $FilePath = [System.IO.Path]::ChangeExtension($FilePath, '.csv')
                $ExportData | Export-Csv -Path $FilePath -NoTypeInformation
                Write-Host "Results exported to $FilePath" -ForegroundColor Green
                return
            }
        }

        try {
            $ExportData | Export-Excel -Path $FilePath -AutoSize -AutoFilter -WorksheetName "Intune Assignments" -TableName "IntuneAssignments"
            Write-Host "Results exported to $FilePath" -ForegroundColor Green
        }
        catch {
            Write-Host "Failed to export to Excel. Falling back to CSV export." -ForegroundColor Red
            $FilePath = [System.IO.Path]::ChangeExtension($FilePath, '.csv')
            $ExportData | Export-Csv -Path $FilePath -NoTypeInformation
            Write-Host "Results exported to $FilePath" -ForegroundColor Green
        }
    }
    else {
        $ExportData | Export-Csv -Path $FilePath -NoTypeInformation
        Write-Host "Results exported to $FilePath" -ForegroundColor Green
    }
}

function Add-ExportData {
    param (
        [System.Collections.ArrayList]$ExportData,
        [string]$Category,
        [object[]]$Items,
        [Parameter(Mandatory = $false)]
        [object]$AssignmentReason = "N/A"
    )
    
    foreach ($item in $Items) {
        $itemName = if ($item.displayName) { $item.displayName } else { $item.name }
        
        # Handle different types of assignment reason input
        $reason = if ($AssignmentReason -is [scriptblock]) {
            & $AssignmentReason $item
        }
        elseif ($item.AssignmentReason) {
            $item.AssignmentReason
        }
        elseif ($item.AssignmentSummary) {
            $item.AssignmentSummary
        }
        else {
            $AssignmentReason
        }
        
        $null = $ExportData.Add([PSCustomObject]@{
                Category         = $Category
                Item             = "$itemName (ID: $($item.id))"
                AssignmentReason = $reason
            })
    }
}

function Add-AppExportData {
    param (
        [System.Collections.ArrayList]$ExportData,
        [string]$Category,
        [object[]]$Apps,
        [string]$AssignmentReason = "N/A"
    )
    
    foreach ($app in $Apps) {
        $appName = if ($app.displayName) { $app.displayName } else { $app.name }
        $null = $ExportData.Add([PSCustomObject]@{
                Category         = $Category
                Item             = "$appName (ID: $($app.id))"
                AssignmentReason = "$AssignmentReason - $($app.AssignmentIntent)"
            })
    }
}

function Show-Menu {    
    Write-Host "Assignment Checks:" -ForegroundColor Cyan
    Write-Host "  [1] Check User(s) Assignments" -ForegroundColor White
    Write-Host "  [2] Check Group(s) Assignments" -ForegroundColor White
    Write-Host "  [3] Check Device(s) Assignments" -ForegroundColor White
    Write-Host ""
    
    Write-Host "Policy Overview:" -ForegroundColor Cyan
    Write-Host "  [4] Show All Policies and Their Assignments" -ForegroundColor White
    Write-Host "  [5] Show All 'All Users' Assignments" -ForegroundColor White
    Write-Host "  [6] Show All 'All Devices' Assignments" -ForegroundColor White
    Write-Host ""
    
    Write-Host "Advanced Options:" -ForegroundColor Cyan
    Write-Host "  [7] Generate HTML Report" -ForegroundColor White
    Write-Host "  [8] Show Policies Without Assignments" -ForegroundColor White
    Write-Host "  [9] Check for Empty Groups in Assignments" -ForegroundColor White
    Write-Host "  [10] Show all Administrative Templates (deprecates in December 2024)" -ForegroundColor Yellow
    Write-Host "  [11] Compare Assignments Between Groups" -ForegroundColor White
    Write-Host ""
    
    Write-Host "System:" -ForegroundColor Cyan
    Write-Host "  [0] Exit" -ForegroundColor White
    Write-Host "  [98] Support the Project 💝" -ForegroundColor Magenta
    Write-Host "  [99] Report a Bug or Request a Feature" -ForegroundColor White
    Write-Host ""
    
    Write-Host "Select an option: " -ForegroundColor Yellow -NoNewline
}

# Main script logic
do {
    Show-Menu
    $selection = Read-Host

    switch ($selection) {
        '1' {
            Write-Host "User selection chosen" -ForegroundColor Green

            # Prompt for one or more User Principal Names
            Write-Host "Please enter User Principal Name(s), separated by commas (,): " -ForegroundColor Cyan
            $upnInput = Read-Host
    
            # Validate input
            if ([string]::IsNullOrWhiteSpace($upnInput)) {
                Write-Host "No UPN provided. Please try again with a valid UPN." -ForegroundColor Red
                continue
            }
    
            $upns = $upnInput -split ',' | ForEach-Object { $_.Trim() } | Where-Object { -not [string]::IsNullOrWhiteSpace($_) }
    
            if ($upns.Count -eq 0) {
                Write-Host "No valid UPNs provided. Please try again with at least one valid UPN." -ForegroundColor Red
                continue
            }

            $exportData = [System.Collections.ArrayList]::new()

            foreach ($upn in $upns) {
                Write-Host "Checking following UPN: $upn" -ForegroundColor Yellow

                # Get User Info
                $userInfo = Get-UserInfo -UserPrincipalName $upn
                if (-not $userInfo.Success) {
                    Write-Host "User not found: $upn" -ForegroundColor Red
                    Write-Host "Please verify the User Principal Name is correct." -ForegroundColor Yellow
                    continue
                }

                # Get User Group Memberships
                try {
                    $groupMemberships = Get-GroupMemberships -ObjectId $userInfo.Id -ObjectType "User"
                    Write-Host "User Group Memberships: $($groupMemberships.displayName -join ', ')" -ForegroundColor Green
                }
                catch {
                    Write-Host "Error fetching group memberships for user: $upn" -ForegroundColor Red
                    Write-Host "Error details: $($_.Exception.Message)" -ForegroundColor Red
                    continue
                }

                Write-Host "Fetching Intune Profiles and Applications for the user ... (this takes a few seconds)" -ForegroundColor Yellow

                # Initialize collections for relevant policies
                $relevantPolicies = @{
                    DeviceConfigs            = @()
                    SettingsCatalog          = @()
                    AdminTemplates           = @()
                    CompliancePolicies       = @()
                    AppProtectionPolicies    = @()
                    AppConfigurationPolicies = @()
                    AppsRequired             = @()
                    AppsAvailable            = @()
                    AppsUninstall            = @()
                    PlatformScripts          = @()
                    HealthScripts            = @()
                }

                # Get Device Configurations
                Write-Host "Fetching Device Configurations..." -ForegroundColor Yellow
                $deviceConfigs = Get-IntuneEntities -EntityType "deviceConfigurations"
                foreach ($config in $deviceConfigs) {
                    $assignments = Get-IntuneAssignments -EntityType "deviceConfigurations" -EntityId $config.id
                    foreach ($assignment in $assignments) {
                        if ($assignment.Reason -eq "All Users" -or 
                            ($assignment.Reason -eq "Group Assignment" -and $groupMemberships.id -contains $assignment.GroupId)) {
                            $config | Add-Member -NotePropertyName 'AssignmentReason' -NotePropertyValue $assignment.Reason -Force
                            $relevantPolicies.DeviceConfigs += $config
                            break
                        }
                    }
                }

                # Get Settings Catalog Policies
                Write-Host "Fetching Settings Catalog Policies..." -ForegroundColor Yellow
                $settingsCatalog = Get-IntuneEntities -EntityType "configurationPolicies"
                foreach ($policy in $settingsCatalog) {
                    $assignments = Get-IntuneAssignments -EntityType "configurationPolicies" -EntityId $policy.id
                    foreach ($assignment in $assignments) {
                        if ($assignment.Reason -eq "All Users" -or 
                            ($assignment.Reason -eq "Group Assignment" -and $groupMemberships.id -contains $assignment.GroupId)) {
                            $policy | Add-Member -NotePropertyName 'AssignmentReason' -NotePropertyValue $assignment.Reason -Force
                            $relevantPolicies.SettingsCatalog += $policy
                            break
                        }
                    }
                }

                # Get Administrative Templates
                Write-Host "Fetching Administrative Templates..." -ForegroundColor Yellow
                $adminTemplates = Get-IntuneEntities -EntityType "groupPolicyConfigurations"
                foreach ($template in $adminTemplates) {
                    $assignments = Get-IntuneAssignments -EntityType "groupPolicyConfigurations" -EntityId $template.id
                    foreach ($assignment in $assignments) {
                        if ($assignment.Reason -eq "All Users" -or 
                            ($assignment.Reason -eq "Group Assignment" -and $groupMemberships.id -contains $assignment.GroupId)) {
                            $template | Add-Member -NotePropertyName 'AssignmentReason' -NotePropertyValue $assignment.Reason -Force
                            $relevantPolicies.AdminTemplates += $template
                            break
                        }
                    }
                }

                # Get Compliance Policies
                Write-Host "Fetching Compliance Policies..." -ForegroundColor Yellow
                $compliancePolicies = Get-IntuneEntities -EntityType "deviceCompliancePolicies"
                foreach ($policy in $compliancePolicies) {
                    $assignments = Get-IntuneAssignments -EntityType "deviceCompliancePolicies" -EntityId $policy.id
                    foreach ($assignment in $assignments) {
                        if ($assignment.Reason -eq "All Users" -or 
                            ($assignment.Reason -eq "Group Assignment" -and $groupMemberships.id -contains $assignment.GroupId)) {
                            $policy | Add-Member -NotePropertyName 'AssignmentReason' -NotePropertyValue $assignment.Reason -Force
                            $relevantPolicies.CompliancePolicies += $policy
                            break
                        }
                    }
                }

                # Get App Protection Policies
                Write-Host "Fetching App Protection Policies..." -ForegroundColor Yellow
                $appProtectionPolicies = Get-IntuneEntities -EntityType "deviceAppManagement/managedAppPolicies"
                foreach ($policy in $appProtectionPolicies) {
                    $policyType = $policy.'@odata.type'
                    $assignmentsUri = switch ($policyType) {
                        "#microsoft.graph.androidManagedAppProtection" { "$GraphEndpoint/beta/deviceAppManagement/androidManagedAppProtections('$($policy.id)')/assignments" }
                        "#microsoft.graph.iosManagedAppProtection" { "$GraphEndpoint/beta/deviceAppManagement/iosManagedAppProtections('$($policy.id)')/assignments" }
                        "#microsoft.graph.windowsManagedAppProtection" { "$GraphEndpoint/beta/deviceAppManagement/windowsManagedAppProtections('$($policy.id)')/assignments" }
                        default { $null }
                    }

                    if ($assignmentsUri) {
                        try {
                            $assignmentResponse = Invoke-MgGraphRequest -Uri $assignmentsUri -Method Get
                            $assignments = @()
                            foreach ($assignment in $assignmentResponse.value) {
                                $assignmentReason = $null
                                switch ($assignment.target.'@odata.type') {
                                    '#microsoft.graph.allLicensedUsersAssignmentTarget' { 
                                        $assignmentReason = "All Users"
                                    }
                                    '#microsoft.graph.groupAssignmentTarget' {
                                        if (!$GroupId -or $assignment.target.groupId -eq $GroupId) {
                                            $assignmentReason = "Group Assignment"
                                        }
                                    }
                                }

                                if ($assignmentReason) {
                                    $assignments += @{
                                        Reason  = $assignmentReason
                                        GroupId = $assignment.target.groupId
                                    }
                                }
                            }

                            if ($assignments.Count -gt 0) {
                                $assignmentSummary = $assignments | ForEach-Object {
                                    if ($_.Reason -eq "Group Assignment") {
                                        $groupInfo = Get-GroupInfo -GroupId $_.GroupId
                                        "$($_.Reason) - $($groupInfo.DisplayName)"
                                    }
                                    else {
                                        $_.Reason
                                    }
                                }
                                $policy | Add-Member -NotePropertyName 'AssignmentSummary' -NotePropertyValue ($assignmentSummary -join "; ") -Force
                                $relevantPolicies.AppProtectionPolicies += $policy
                            }
                        }
                        catch {
                            Write-Host "Error fetching assignments for policy $($policy.displayName): $($_.Exception.Message)" -ForegroundColor Red
                        }
                    }
                }

                # Get App Configuration Policies
                Write-Host "Fetching App Configuration Policies..." -ForegroundColor Yellow
                $appConfigPolicies = Get-IntuneEntities -EntityType "deviceAppManagement/mobileAppConfigurations"
                foreach ($policy in $appConfigPolicies) {
                    $assignments = Get-IntuneAssignments -EntityType "mobileAppConfigurations" -EntityId $policy.id
                    foreach ($assignment in $assignments) {
                        if ($assignment.Reason -eq "All Users" -or 
                            ($assignment.Reason -eq "Group Assignment" -and $groupMemberships.id -contains $assignment.GroupId)) {
                            $policy | Add-Member -NotePropertyName 'AssignmentReason' -NotePropertyValue $assignment.Reason -Force
                            $relevantPolicies.AppConfigurationPolicies += $policy
                            break
                        }
                    }
                }

                # Fetch and process Applications
                Write-Host "Fetching Applications..." -ForegroundColor Yellow
                $appUri = "$GraphEndpoint/beta/deviceAppManagement/mobileApps?`$filter=isAssigned eq true"
                $appResponse = Invoke-MgGraphRequest -Uri $appUri -Method Get
                $allApps = $appResponse.value
                while ($appResponse.'@odata.nextLink') {
                    $appResponse = Invoke-MgGraphRequest -Uri $appResponse.'@odata.nextLink' -Method Get
                    $allApps += $appResponse.value
                }
                $totalApps = $allApps.Count
                $currentApp = 0

                foreach ($app in $allApps) {
                    # Filter out irrelevant apps
                    if ($app.isFeatured -or $app.isBuiltIn) {
                        continue
                    }

                    $currentApp++
                    Write-Host "`rFetching Application $currentApp of $totalApps" -NoNewline
                    $appId = $app.id
                    $assignmentsUri = "$GraphEndpoint/beta/deviceAppManagement/mobileApps('$appId')/assignments"
                    $assignmentResponse = Invoke-MgGraphRequest -Uri $assignmentsUri -Method Get

                    foreach ($assignment in $assignmentResponse.value) {
                        if ($assignment.target.'@odata.type' -eq '#microsoft.graph.allLicensedUsersAssignmentTarget' -or 
                            ($assignment.target.'@odata.type' -eq '#microsoft.graph.groupAssignmentTarget' -and $groupMemberships.id -contains $assignment.target.groupId)) {
                            switch ($assignment.intent) {
                                "required" { $relevantPolicies.AppsRequired += $app; break }
                                "available" { $relevantPolicies.AppsAvailable += $app; break }
                                "uninstall" { $relevantPolicies.AppsUninstall += $app; break }
                            }
                            break
                        }
                    }
                }
                Write-Host "`rFetching Application $totalApps of $totalApps" -NoNewline
                Start-Sleep -Milliseconds 100
                Write-Host ""  # Move to the next line after the loop

                # Get Platform Scripts
                Write-Host "Fetching Platform Scripts..." -ForegroundColor Yellow
                $platformScripts = Get-IntuneEntities -EntityType "deviceManagementScripts"
                foreach ($script in $platformScripts) {
                    $assignments = Get-IntuneAssignments -EntityType "deviceManagementScripts" -EntityId $script.id
                    foreach ($assignment in $assignments) {
                        if ($assignment.Reason -eq "All Users" -or 
                            ($assignment.Reason -eq "Group Assignment" -and $groupMemberships.id -contains $assignment.GroupId)) {
                            $script | Add-Member -NotePropertyName 'AssignmentReason' -NotePropertyValue $assignment.Reason -Force
                            $relevantPolicies.PlatformScripts += $script
                            break
                        }
                    }
                }

                # Get Proactive Remediation Scripts
                Write-Host "Fetching Proactive Remediation Scripts..." -ForegroundColor Yellow
                $healthScripts = Get-IntuneEntities -EntityType "deviceHealthScripts"
                foreach ($script in $healthScripts) {
                    $assignments = Get-IntuneAssignments -EntityType "deviceHealthScripts" -EntityId $script.id
                    foreach ($assignment in $assignments) {
                        if ($assignment.Reason -eq "All Users" -or 
                            ($assignment.Reason -eq "Group Assignment" -and $groupMemberships.id -contains $assignment.GroupId)) {
                            $script | Add-Member -NotePropertyName 'AssignmentReason' -NotePropertyValue $assignment.Reason -Force
                            $relevantPolicies.HealthScripts += $script
                            break
                        }
                    }
                }

                # Display results
                Write-Host "`nAssignments for User: $upn" -ForegroundColor Green

                # Display Device Configurations
                Write-Host "`n------- Device Configurations -------" -ForegroundColor Cyan
                foreach ($config in $relevantPolicies.DeviceConfigs) {
                    $configName = if ([string]::IsNullOrWhiteSpace($config.name)) { $config.displayName } else { $config.name }
                    $assignmentInfo = if ($config.AssignmentReason) { ", Assignment Reason: $($config.AssignmentReason)" } else { "" }
                    Write-Host "Device Configuration Name: $configName, Configuration ID: $($config.id)$assignmentInfo" -ForegroundColor White
                }

                # Display Settings Catalog Policies
                Write-Host "`n------- Settings Catalog Policies -------" -ForegroundColor Cyan
                foreach ($policy in $relevantPolicies.SettingsCatalog) {
                    $policyName = if ([string]::IsNullOrWhiteSpace($policy.name)) { $policy.displayName } else { $policy.name }
                    $assignmentInfo = if ($policy.AssignmentReason) { ", Assignment Reason: $($policy.AssignmentReason)" } else { "" }
                    Write-Host "Settings Catalog Policy Name: $policyName, Policy ID: $($policy.id)$assignmentInfo" -ForegroundColor White
                }

                # Display Administrative Templates
                Write-Host "`n------- Administrative Templates -------" -ForegroundColor Cyan
                foreach ($template in $relevantPolicies.AdminTemplates) {
                    $templateName = if ([string]::IsNullOrWhiteSpace($template.name)) { $template.displayName } else { $template.name }
                    $assignmentInfo = if ($template.AssignmentReason) { ", Assignment Reason: $($template.AssignmentReason)" } else { "" }
                    Write-Host "Administrative Template Name: $templateName, Template ID: $($template.id)$assignmentInfo" -ForegroundColor White
                }

                # Display Compliance Policies
                Write-Host "`n------- Compliance Policies -------" -ForegroundColor Cyan
                foreach ($policy in $relevantPolicies.CompliancePolicies) {
                    $policyName = if ([string]::IsNullOrWhiteSpace($policy.name)) { $policy.displayName } else { $policy.name }
                    $assignmentInfo = if ($policy.AssignmentReason) { ", Assignment Reason: $($policy.AssignmentReason)" } else { "" }
                    Write-Host "Compliance Policy Name: $policyName, Policy ID: $($policy.id)$assignmentInfo" -ForegroundColor White
                }

                # Display App Protection Policies
                Write-Host "`n------- App Protection Policies -------" -ForegroundColor Cyan
                foreach ($policy in $relevantPolicies.AppProtectionPolicies) {
                    $policyName = $policy.displayName
                    $policyId = $policy.id
                    $policyType = switch ($policy.'@odata.type') {
                        "#microsoft.graph.androidManagedAppProtection" { "Android" }
                        "#microsoft.graph.iosManagedAppProtection" { "iOS" }
                        "#microsoft.graph.windowsManagedAppProtection" { "Windows" }
                        default { "Unknown" }
                    }
                    $assignmentInfo = if ($policy.AssignmentReason) { ", Assignment Reason: $($policy.AssignmentReason)" } else { "" }
                    Write-Host "App Protection Policy Name: $policyName, Policy ID: $policyId, Type: $policyType$assignmentInfo" -ForegroundColor White
                }

                # Display App Configuration Policies
                Write-Host "`n------- App Configuration Policies -------" -ForegroundColor Cyan
                foreach ($policy in $relevantPolicies.AppConfigurationPolicies) {
                    $policyName = if ([string]::IsNullOrWhiteSpace($policy.name)) { $policy.displayName } else { $policy.name }
                    $assignmentInfo = if ($policy.AssignmentReason) { ", Assignment Reason: $($policy.AssignmentReason)" } else { "" }
                    Write-Host "App Configuration Policy Name: $policyName, Policy ID: $($policy.id)$assignmentInfo" -ForegroundColor White
                }

                # Display Platform Scripts
                Write-Host "`n------- Platform Scripts -------" -ForegroundColor Cyan
                foreach ($script in $relevantPolicies.PlatformScripts) {
                    $scriptName = if ([string]::IsNullOrWhiteSpace($script.name)) { $script.displayName } else { $script.name }
                    $assignmentInfo = if ($script.AssignmentReason) { ", Assignment Reason: $($script.AssignmentReason)" } else { "" }
                    Write-Host "Script Name: $scriptName, Script ID: $($script.id)$assignmentInfo" -ForegroundColor White
                }

                # Display Proactive Remediation Scripts
                Write-Host "`n------- Proactive Remediation Scripts -------" -ForegroundColor Cyan
                foreach ($script in $relevantPolicies.HealthScripts) {
                    $scriptName = if ([string]::IsNullOrWhiteSpace($script.name)) { $script.displayName } else { $script.name }
                    $assignmentInfo = if ($script.AssignmentReason) { ", Assignment Reason: $($script.AssignmentReason)" } else { "" }
                    Write-Host "Script Name: $scriptName, Script ID: $($script.id)$assignmentInfo" -ForegroundColor White
                }

                # Display Required Apps
                Write-Host "`n------- Required Apps -------" -ForegroundColor Cyan
                foreach ($app in $relevantPolicies.AppsRequired) {
                    Write-Host "App Name: $($app.displayName), App ID: $($app.id)" -ForegroundColor White
                }

                # Display Available Apps
                Write-Host "`n------- Available Apps -------" -ForegroundColor Cyan
                foreach ($app in $relevantPolicies.AppsAvailable) {
                    Write-Host "App Name: $($app.displayName), App ID: $($app.id)" -ForegroundColor White
                }

                # Display Uninstall Apps
                Write-Host "`n------- Uninstall Apps -------" -ForegroundColor Cyan
                foreach ($app in $relevantPolicies.AppsUninstall) {
                    Write-Host "App Name: $($app.displayName), App ID: $($app.id)" -ForegroundColor White
                }

                # Add all data to export
                Add-ExportData -ExportData $exportData -Category "User" -Items @([PSCustomObject]@{
                        displayName      = $upn
                        id               = $userInfo.Id
                        AssignmentReason = "N/A"
                    }

                    Add-ExportData -ExportData $exportData -Category "Device Configuration" -Items $relevantPolicies.DeviceConfigs -AssignmentReason { param($item) $item.AssignmentReason }
                    Add-ExportData -ExportData $exportData -Category "Settings Catalog Policy" -Items $relevantPolicies.SettingsCatalog -AssignmentReason { param($item) $item.AssignmentReason }
                    Add-ExportData -ExportData $exportData -Category "Administrative Template" -Items $relevantPolicies.AdminTemplates -AssignmentReason { param($item) $item.AssignmentReason }
                    Add-ExportData -ExportData $exportData -Category "Compliance Policy" -Items $relevantPolicies.CompliancePolicies -AssignmentReason { param($item) $item.AssignmentReason }
                    Add-ExportData -ExportData $exportData -Category "App Protection Policy" -Items $relevantPolicies.AppProtectionPolicies -AssignmentReason { param($item) $item.AssignmentSummary }
                    Add-ExportData -ExportData $exportData -Category "App Configuration Policy" -Items $relevantPolicies.AppConfigurationPolicies -AssignmentReason { param($item) $item.AssignmentReason }
                    Add-ExportData -ExportData $exportData -Category "Platform Scripts" -Items $relevantPolicies.PlatformScripts -AssignmentReason { param($item) $item.AssignmentReason }
                    Add-ExportData -ExportData $exportData -Category "Proactive Remediation Scripts" -Items $relevantPolicies.HealthScripts -AssignmentReason { param($item) $item.AssignmentReason }
                )
            }

            # Offer to export results
            $export = Read-Host "`nWould you like to export the results to CSV? (y/n)"
            if ($export -eq 'y') {
                $exportPath = Show-SaveFileDialog -DefaultFileName "IntuneUserAssignments.csv"
                if ($exportPath) {
                    $exportData | Export-Csv -Path $exportPath -NoTypeInformation
                    Write-Host "Results exported to $exportPath" -ForegroundColor Green
                }
            }
        }
        '2' {
            Write-Host "Group selection chosen" -ForegroundColor Green

            # Prompt for Group names or IDs
            Write-Host "Please enter Group names or Object IDs, separated by commas (,): " -ForegroundColor Cyan
            Write-Host "Example: 'Marketing Team, 12345678-1234-1234-1234-123456789012'" -ForegroundColor Gray
            $groupInput = Read-Host

            if ([string]::IsNullOrWhiteSpace($groupInput)) {
                Write-Host "No group information provided. Please try again." -ForegroundColor Red
                continue
            }

            $groupInputs = $groupInput -split ',' | ForEach-Object { $_.Trim() }
            $exportData = [System.Collections.ArrayList]::new()

            foreach ($input in $groupInputs) {
                Write-Host "`nProcessing input: $input" -ForegroundColor Yellow

                # Initialize variables
                $groupId = $null
                $groupName = $null

                # Check if input is a GUID
                if ($input -match '^[0-9a-fA-F]{8}-([0-9a-fA-F]{4}-){3}[0-9a-fA-F]{12}$') {
                    $groupInfo = Get-GroupInfo -GroupId $input
                    if (-not $groupInfo.Success) {
                        Write-Host "No group found with ID: $input" -ForegroundColor Red
                        continue
                    }
                    $groupId = $groupInfo.Id
                    $groupName = $groupInfo.DisplayName
                }
                else {
                    # Try to find group by display name
                    $groupUri = "$GraphEndpoint/v1.0/groups?`$filter=displayName eq '$input'"
                    $groupResponse = Invoke-MgGraphRequest -Uri $groupUri -Method Get

                    if ($groupResponse.value.Count -eq 0) {
                        Write-Host "No group found with name: $input" -ForegroundColor Red
                        continue
                    }
                    elseif ($groupResponse.value.Count -gt 1) {
                        Write-Host "Multiple groups found with name: $input. Please use the Object ID instead:" -ForegroundColor Red
                        foreach ($group in $groupResponse.value) {
                            Write-Host "  - $($group.displayName) (ID: $($group.id))" -ForegroundColor Yellow
                        }
                        continue
                    }

                    $groupId = $groupResponse.value[0].id
                    $groupName = $groupResponse.value[0].displayName
                }

                Write-Host "Found group: $groupName (ID: $groupId)" -ForegroundColor Green
                Write-Host "Fetching Intune Profiles and Applications for the group ... (this takes a few seconds)" -ForegroundColor Yellow

                # Initialize collections for relevant policies
                $relevantPolicies = @{
                    DeviceConfigs            = @()
                    SettingsCatalog          = @()
                    AdminTemplates           = @()
                    CompliancePolicies       = @()
                    AppProtectionPolicies    = @()
                    AppConfigurationPolicies = @()
                    AppsRequired             = @()
                    AppsAvailable            = @()
                    AppsUninstall            = @()
                    PlatformScripts          = @()
                    HealthScripts            = @()
                }

                # Get Device Configurations
                Write-Host "Fetching Device Configurations..." -ForegroundColor Yellow
                $deviceConfigs = Get-IntuneEntities -EntityType "deviceConfigurations"
                foreach ($config in $deviceConfigs) {
                    $assignments = Get-IntuneAssignments -EntityType "deviceConfigurations" -EntityId $config.id -GroupId $groupId
                    if ($assignments) {
                        $assignmentReason = if ($assignments[0].Reason -eq "Group Assignment") {
                            if ($assignments[0].GroupId -eq $groupId) {
                                "Direct Assignment"
                            }
                            else {
                                $groupInfo = Get-GroupInfo -GroupId $assignments[0].GroupId
                                "$($assignments[0].Reason) - $($groupInfo.DisplayName)"
                            }
                        }
                        else {
                            $assignments[0].Reason
                        }
                        $config | Add-Member -NotePropertyName 'AssignmentReason' -NotePropertyValue $assignmentReason -Force
                        $relevantPolicies.DeviceConfigs += $config
                    }
                }

                # Get Settings Catalog Policies
                Write-Host "Fetching Settings Catalog Policies..." -ForegroundColor Yellow
                $settingsCatalog = Get-IntuneEntities -EntityType "configurationPolicies"
                foreach ($policy in $settingsCatalog) {
                    $assignments = Get-IntuneAssignments -EntityType "configurationPolicies" -EntityId $policy.id -GroupId $groupId
                    if ($assignments) {
                        $assignmentReason = if ($assignments[0].Reason -eq "Group Assignment") {
                            if ($assignments[0].GroupId -eq $groupId) {
                                "Direct Assignment"
                            }
                            else {
                                $groupInfo = Get-GroupInfo -GroupId $assignments[0].GroupId
                                "$($assignments[0].Reason) - $($groupInfo.DisplayName)"
                            }
                        }
                        else {
                            $assignments[0].Reason
                        }
                        $policy | Add-Member -NotePropertyName 'AssignmentReason' -NotePropertyValue $assignmentReason -Force
                        $relevantPolicies.SettingsCatalog += $policy
                    }
                }

                # Get Administrative Templates
                Write-Host "Fetching Administrative Templates..." -ForegroundColor Yellow
                $adminTemplates = Get-IntuneEntities -EntityType "groupPolicyConfigurations"
                foreach ($template in $adminTemplates) {
                    $assignments = Get-IntuneAssignments -EntityType "groupPolicyConfigurations" -EntityId $template.id -GroupId $groupId
                    if ($assignments) {
                        $assignmentReason = if ($assignments[0].Reason -eq "Group Assignment") {
                            if ($assignments[0].GroupId -eq $groupId) {
                                "Direct Assignment"
                            }
                            else {
                                $groupInfo = Get-GroupInfo -GroupId $assignments[0].GroupId
                                "$($assignments[0].Reason) - $($groupInfo.DisplayName)"
                            }
                        }
                        else {
                            $assignments[0].Reason
                        }
                        $template | Add-Member -NotePropertyName 'AssignmentReason' -NotePropertyValue $assignmentReason -Force
                        $relevantPolicies.AdminTemplates += $template
                    }
                }

                # Get Compliance Policies
                Write-Host "Fetching Compliance Policies..." -ForegroundColor Yellow
                $compliancePolicies = Get-IntuneEntities -EntityType "deviceCompliancePolicies"
                foreach ($policy in $compliancePolicies) {
                    $assignments = Get-IntuneAssignments -EntityType "deviceCompliancePolicies" -EntityId $policy.id -GroupId $groupId
                    if ($assignments) {
                        $assignmentReason = if ($assignments[0].Reason -eq "Group Assignment") {
                            if ($assignments[0].GroupId -eq $groupId) {
                                "Direct Assignment"
                            }
                            else {
                                $groupInfo = Get-GroupInfo -GroupId $assignments[0].GroupId
                                "$($assignments[0].Reason) - $($groupInfo.DisplayName)"
                            }
                        }
                        else {
                            $assignments[0].Reason
                        }
                        $policy | Add-Member -NotePropertyName 'AssignmentReason' -NotePropertyValue $assignmentReason -Force
                        $relevantPolicies.CompliancePolicies += $policy
                    }
                }

                # Get App Protection Policies
                Write-Host "Fetching App Protection Policies..." -ForegroundColor Yellow
                $appProtectionPolicies = Get-IntuneEntities -EntityType "deviceAppManagement/managedAppPolicies"
                foreach ($policy in $appProtectionPolicies) {
                    $policyType = $policy.'@odata.type'
                    $assignmentsUri = switch ($policyType) {
                        "#microsoft.graph.androidManagedAppProtection" { "$GraphEndpoint/beta/deviceAppManagement/androidManagedAppProtections('$($policy.id)')/assignments" }
                        "#microsoft.graph.iosManagedAppProtection" { "$GraphEndpoint/beta/deviceAppManagement/iosManagedAppProtections('$($policy.id)')/assignments" }
                        "#microsoft.graph.windowsManagedAppProtection" { "$GraphEndpoint/beta/deviceAppManagement/windowsManagedAppProtections('$($policy.id)')/assignments" }
                        default { $null }
                    }

                    if ($assignmentsUri) {
                        try {
                            $assignmentResponse = Invoke-MgGraphRequest -Uri $assignmentsUri -Method Get
                            $assignments = @()
                            foreach ($assignment in $assignmentResponse.value) {
                                $assignmentReason = $null
                                switch ($assignment.target.'@odata.type') {
                                    '#microsoft.graph.allLicensedUsersAssignmentTarget' { 
                                        $assignmentReason = "All Users"
                                    }
                                    '#microsoft.graph.groupAssignmentTarget' {
                                        if (!$GroupId -or $assignment.target.groupId -eq $GroupId) {
                                            $assignmentReason = "Group Assignment"
                                        }
                                    }
                                }

                                if ($assignmentReason) {
                                    $assignments += @{
                                        Reason  = $assignmentReason
                                        GroupId = $assignment.target.groupId
                                    }
                                }
                            }

                            if ($assignments.Count -gt 0) {
                                $assignmentSummary = $assignments | ForEach-Object {
                                    if ($_.Reason -eq "Group Assignment") {
                                        $groupInfo = Get-GroupInfo -GroupId $_.GroupId
                                        "$($_.Reason) - $($groupInfo.DisplayName)"
                                    }
                                    else {
                                        $_.Reason
                                    }
                                }
                                $policy | Add-Member -NotePropertyName 'AssignmentSummary' -NotePropertyValue ($assignmentSummary -join "; ") -Force
                                $relevantPolicies.AppProtectionPolicies += $policy
                            }
                        }
                        catch {
                            Write-Host "Error fetching assignments for policy $($policy.displayName): $($_.Exception.Message)" -ForegroundColor Red
                        }
                    }
                }

                # Get App Configuration Policies
                Write-Host "Fetching App Configuration Policies..." -ForegroundColor Yellow
                $appConfigPolicies = Get-IntuneEntities -EntityType "deviceAppManagement/mobileAppConfigurations"
                foreach ($policy in $appConfigPolicies) {
                    $assignments = Get-IntuneAssignments -EntityType "mobileAppConfigurations" -EntityId $policy.id -GroupId $groupId
                    if ($assignments) {
                        $assignmentReason = if ($assignments[0].Reason -eq "Group Assignment") {
                            if ($assignments[0].GroupId -eq $groupId) {
                                "Direct Assignment"
                            }
                            else {
                                $groupInfo = Get-GroupInfo -GroupId $assignments[0].GroupId
                                "$($assignments[0].Reason) - $($groupInfo.DisplayName)"
                            }
                        }
                        else {
                            $assignments[0].Reason
                        }
                        $policy | Add-Member -NotePropertyName 'AssignmentReason' -NotePropertyValue $assignmentReason -Force
                        $relevantPolicies.AppConfigurationPolicies += $policy
                    }
                }

                # Fetch and process Applications
                Write-Host "Fetching Applications..." -ForegroundColor Yellow
                $appUri = "$GraphEndpoint/beta/deviceAppManagement/mobileApps?`$filter=isAssigned eq true"
                $appResponse = Invoke-MgGraphRequest -Uri $appUri -Method Get
                $allApps = $appResponse.value
                while ($appResponse.'@odata.nextLink') {
                    $appResponse = Invoke-MgGraphRequest -Uri $appResponse.'@odata.nextLink' -Method Get
                    $allApps += $appResponse.value
                }
                $totalApps = $allApps.Count

                foreach ($app in $allApps) {
                    # Filter out irrelevant apps
                    if ($app.isFeatured -or $app.isBuiltIn) {
                        continue
                    }

                    $appId = $app.id
                    $assignmentsUri = "$GraphEndpoint/beta/deviceAppManagement/mobileApps('$appId')/assignments"
                    $assignmentResponse = Invoke-MgGraphRequest -Uri $assignmentsUri -Method Get

                    foreach ($assignment in $assignmentResponse.value) {
                        if ($assignment.target.'@odata.type' -eq '#microsoft.graph.groupAssignmentTarget' -and $groupMemberships.id -contains $assignment.GroupId) {
                            switch ($assignment.intent) {
                                "required" { $relevantPolicies.AppsRequired += $app; break }
                                "available" { $relevantPolicies.AppsAvailable += $app; break }
                                "uninstall" { $relevantPolicies.AppsUninstall += $app; break }
                            }
                            break
                        }
                    }
                }

                # Get Platform Scripts
                Write-Host "Fetching Platform Scripts..." -ForegroundColor Yellow
                $platformScripts = Get-IntuneEntities -EntityType "deviceManagementScripts"
                foreach ($script in $platformScripts) {
                    $assignments = Get-IntuneAssignments -EntityType "deviceManagementScripts" -EntityId $script.id
                    foreach ($assignment in $assignments) {
                        if ($assignment.Reason -eq "All Users" -or 
                            ($assignment.Reason -eq "Group Assignment" -and $groupMemberships.id -contains $assignment.GroupId)) {
                            $script | Add-Member -NotePropertyName 'AssignmentReason' -NotePropertyValue $assignment.Reason -Force
                            $relevantPolicies.PlatformScripts += $script
                            break
                        }
                    }
                }

                # Get Proactive Remediation Scripts
                Write-Host "Fetching Proactive Remediation Scripts..." -ForegroundColor Yellow
                $healthScripts = Get-IntuneEntities -EntityType "deviceHealthScripts"
                foreach ($script in $healthScripts) {
                    $assignments = Get-IntuneAssignments -EntityType "deviceHealthScripts" -EntityId $script.id
                    foreach ($assignment in $assignments) {
                        if ($assignment.Reason -ne "All Users" -and
                            ($assignment.Reason -eq "All Devices" -or
                             ($assignment.Reason -eq "Group Assignment" -and $groupMemberships.id -contains $assignment.GroupId))) {
                            $script | Add-Member -NotePropertyName 'AssignmentReason' -NotePropertyValue $assignment.Reason -Force
                            $relevantPolicies.HealthScripts += $script
                            break
                        }
                    }
                }

                # Function to format and display policy table
                function Format-PolicyTable {
                    param (
                        [string]$Title,
                        [object[]]$Policies,
                        [scriptblock]$GetName,
                        [scriptblock]$GetExtra = { param($p) "" }
                    )

                    if ($Policies.Count -eq 0) {
                        return
                    }

                    # Create prominent section header
                    $headerSeparator = "-" * ($Title.Length + 16)  # 16 accounts for the added spaces and dashes
                    Write-Host "`n$headerSeparator" -ForegroundColor Cyan
                    Write-Host "------- $Title -------" -ForegroundColor Cyan
                    Write-Host "$headerSeparator" -ForegroundColor Cyan
                    
                    # Create table header with custom formatting
                    $headerFormat = "{0,-50} {1,-40}" -f "Policy Name", "ID"
                    $tableSeparator = "-" * 120
                    
                    Write-Host $headerFormat -ForegroundColor Yellow
                    Write-Host $separator -ForegroundColor Gray
                    
                    # Display each policy in table format
                    foreach ($policy in $Policies) {
                        $name = & $GetName $policy
                        $extra = & $GetExtra $policy
                        
                        # Truncate long names and add ellipsis
                        if ($name.Length -gt 47) {
                            $name = $name.Substring(0, 44) + "..."
                        }
                        
                        # Format ID
                        $id = $policy.id
                        if ($id.Length -gt 37) {
                            $id = $id.Substring(0, 34) + "..."
                        }
                        
                        # Output formatted row
                        $rowFormat = "{0,-50} {1,-40}" -f $name, $id, $assignment
                        Write-Host $rowFormat -ForegroundColor White
                    }
                    
                    Write-Host $separator -ForegroundColor Gray
                }

                # Display Device Configurations
                Format-PolicyTable -Title "Device Configurations" -Policies $relevantPolicies.DeviceConfigs -GetName {
                    param($config)
                    if ([string]::IsNullOrWhiteSpace($config.name)) { $config.displayName } else { $config.name }
                }

                # Display Settings Catalog Policies
                Format-PolicyTable -Title "Settings Catalog Policies" -Policies $relevantPolicies.SettingsCatalog -GetName {
                    param($policy)
                    if ([string]::IsNullOrWhiteSpace($policy.name)) { $policy.displayName } else { $policy.name }
                }

                # Display Administrative Templates
                Format-PolicyTable -Title "Administrative Templates" -Policies $relevantPolicies.AdminTemplates -GetName {
                    param($template)
                    if ([string]::IsNullOrWhiteSpace($template.name)) { $template.displayName } else { $template.name }
                }

                # Display Compliance Policies
                Format-PolicyTable -Title "Compliance Policies" -Policies $relevantPolicies.CompliancePolicies -GetName {
                    param($policy)
                    if ([string]::IsNullOrWhiteSpace($policy.name)) { $policy.displayName } else { $policy.name }
                }

                # Display App Protection Policies
                Format-PolicyTable -Title "App Protection Policies" -Policies $relevantPolicies.AppProtectionPolicies -GetName {
                    param($policy)
                    $policy.displayName
                } -GetExtra {
                    param($policy)
                    @{
                        Label = 'Platform'
                        Value = switch ($policy.'@odata.type') {
                            "#microsoft.graph.androidManagedAppProtection" { "Android" }
                            "#microsoft.graph.iosManagedAppProtection" { "iOS" }
                            "#microsoft.graph.windowsManagedAppProtection" { "Windows" }
                            default { "Unknown" }
                        }
                    }
                }

                # Display App Configuration Policies
                Format-PolicyTable -Title "App Configuration Policies" -Policies $relevantPolicies.AppConfigurationPolicies -GetName {
                    param($policy)
                    if ([string]::IsNullOrWhiteSpace($policy.name)) { $policy.displayName } else { $policy.name }
                }

                # Display Platform Scripts
                Format-PolicyTable -Title "Platform Scripts" -Policies $relevantPolicies.PlatformScripts -GetName {
                    param($script)
                    if ([string]::IsNullOrWhiteSpace($script.name)) { $script.displayName } else { $script.name }
                }

                # Display Proactive Remediation Scripts
                Format-PolicyTable -Title "Proactive Remediation Scripts" -Policies $relevantPolicies.HealthScripts -GetName {
                    param($script)
                    if ([string]::IsNullOrWhiteSpace($script.name)) { $script.displayName } else { $script.name }
                }

                # Display Required Apps
                Format-PolicyTable -Title "Required Apps" -Policies $relevantPolicies.AppsRequired -GetName {
                    param($app)
                    $app.displayName
                }

                # Display Available Apps
                Format-PolicyTable -Title "Available Apps" -Policies $relevantPolicies.AppsAvailable -GetName {
                    param($app)
                    $app.displayName
                }

                # Display Uninstall Apps
                Format-PolicyTable -Title "Uninstall Apps" -Policies $relevantPolicies.AppsUninstall -GetName {
                    param($app)
                    $app.displayName
                }

                # Add to export data
                Add-ExportData -ExportData $exportData -Category "Device" -Items @([PSCustomObject]@{
                        displayName      = $deviceName
                        id               = $deviceInfo.Id
                        AssignmentReason = "N/A"
                    }

                    Add-ExportData -ExportData $exportData -Category "Device Configuration" -Items $relevantPolicies.DeviceConfigs -AssignmentReason { param($item) $item.AssignmentReason }
                    Add-ExportData -ExportData $exportData -Category "Settings Catalog Policy" -Items $relevantPolicies.SettingsCatalog -AssignmentReason { param($item) $item.AssignmentReason }
                    Add-ExportData -ExportData $exportData -Category "Administrative Template" -Items $relevantPolicies.AdminTemplates -AssignmentReason { param($item) $item.AssignmentReason }
                    Add-ExportData -ExportData $exportData -Category "Compliance Policy" -Items $relevantPolicies.CompliancePolicies -AssignmentReason { param($item) $item.AssignmentReason }
                    Add-ExportData -ExportData $exportData -Category "App Protection Policy" -Items $relevantPolicies.AppProtectionPolicies -AssignmentReason { param($item) $item.AssignmentSummary }
                    Add-ExportData -ExportData $exportData -Category "App Configuration Policy" -Items $relevantPolicies.AppConfigurationPolicies -AssignmentReason { param($item) $item.AssignmentReason }
                    Add-ExportData -ExportData $exportData -Category "Platform Scripts" -Items $relevantPolicies.PlatformScripts -AssignmentReason { param($item) $item.AssignmentReason }
                    Add-ExportData -ExportData $exportData -Category "Proactive Remediation Scripts" -Items $relevantPolicies.HealthScripts -AssignmentReason { param($item) $item.AssignmentReason }
                )
            }

            # Offer to export results
            $export = Read-Host "`nWould you like to export the results to CSV? (y/n)"
            if ($export -eq 'y') {
                $exportPath = Show-SaveFileDialog -DefaultFileName "IntuneDeviceAssignments.csv"
                if ($exportPath) {
                    $exportData | Export-Csv -Path $exportPath -NoTypeInformation
                    Write-Host "Results exported to $exportPath" -ForegroundColor Green
                }
            }
        }
        '3' {
            Write-Host "Device selection chosen" -ForegroundColor Green

            # Prompt for one or more Device Names
            Write-Host "Please enter Device Name(s), separated by commas (,): " -ForegroundColor Cyan
            $deviceInput = Read-Host

            if ([string]::IsNullOrWhiteSpace($deviceInput)) {
                Write-Host "No device name provided. Please try again." -ForegroundColor Red
                continue
            }

            $deviceNames = $deviceInput -split ',' | ForEach-Object { $_.Trim() }
            $exportData = [System.Collections.ArrayList]::new()

            foreach ($deviceName in $deviceNames) {
                Write-Host "`nProcessing device: $deviceName" -ForegroundColor Yellow

                # Get Device Info
                $deviceInfo = Get-DeviceInfo -DeviceName $deviceName
                if (-not $deviceInfo.Success) {
                    Write-Host "Device not found: $deviceName" -ForegroundColor Red
                    Write-Host "Please verify the device name is correct." -ForegroundColor Yellow
                    continue
                }

                # Get Device Group Memberships
                try {
                    $groupMemberships = Get-GroupMemberships -ObjectId $deviceInfo.Id -ObjectType "Device"
                    Write-Host "Device Group Memberships: $($groupMemberships.displayName -join ', ')" -ForegroundColor Green
                }
                catch {
                    Write-Host "Error fetching group memberships for device: $deviceName" -ForegroundColor Red
                    Write-Host "Error details: $($_.Exception.Message)" -ForegroundColor Red
                    continue
                }

                Write-Host "Fetching Intune Profiles and Applications for the device ... (this takes a few seconds)" -ForegroundColor Yellow

                # Initialize collections for relevant policies
                $relevantPolicies = @{
                    DeviceConfigs            = @()
                    SettingsCatalog          = @()
                    AdminTemplates           = @()
                    CompliancePolicies       = @()
                    AppProtectionPolicies    = @()
                    AppConfigurationPolicies = @()
                    AppsRequired             = @()
                    AppsAvailable            = @()
                    AppsUninstall            = @()
                    PlatformScripts          = @()
                    HealthScripts            = @()
                }

                # Get Device Configurations
                Write-Host "Fetching Device Configurations..." -ForegroundColor Yellow
                $deviceConfigs = Get-IntuneEntities -EntityType "deviceConfigurations"
                foreach ($config in $deviceConfigs) {
                    $assignments = Get-IntuneAssignments -EntityType "deviceConfigurations" -EntityId $config.id
                    foreach ($assignment in $assignments) {
                        if ($assignment.Reason -ne "All Users" -and
                            ($assignment.Reason -eq "All Devices" -or
                             ($assignment.Reason -eq "Group Assignment" -and $groupMemberships.id -contains $assignment.GroupId))) {
                            $config | Add-Member -NotePropertyName 'AssignmentReason' -NotePropertyValue $assignment.Reason -Force
                            $relevantPolicies.DeviceConfigs += $config
                            break
                        }
                    }
                }

                # Get Settings Catalog Policies
                Write-Host "Fetching Settings Catalog Policies..." -ForegroundColor Yellow
                $settingsCatalog = Get-IntuneEntities -EntityType "configurationPolicies"
                foreach ($policy in $settingsCatalog) {
                    $assignments = Get-IntuneAssignments -EntityType "configurationPolicies" -EntityId $policy.id
                    foreach ($assignment in $assignments) {
                        if ($assignment.Reason -ne "All Users" -and
                            ($assignment.Reason -eq "All Devices" -or
                             ($assignment.Reason -eq "Group Assignment" -and $groupMemberships.id -contains $assignment.GroupId))) {
                            $policy | Add-Member -NotePropertyName 'AssignmentReason' -NotePropertyValue $assignment.Reason -Force
                            $relevantPolicies.SettingsCatalog += $policy
                            break
                        }
                    }
                }

                # Get Administrative Templates
                Write-Host "Fetching Administrative Templates..." -ForegroundColor Yellow
                $adminTemplates = Get-IntuneEntities -EntityType "groupPolicyConfigurations"
                foreach ($template in $adminTemplates) {
                    $assignments = Get-IntuneAssignments -EntityType "groupPolicyConfigurations" -EntityId $template.id
                    foreach ($assignment in $assignments) {
                        if ($assignment.Reason -ne "All Users" -and
                            ($assignment.Reason -eq "All Devices" -or
                             ($assignment.Reason -eq "Group Assignment" -and $groupMemberships.id -contains $assignment.GroupId))) {
                            $template | Add-Member -NotePropertyName 'AssignmentReason' -NotePropertyValue $assignment.Reason -Force
                            $relevantPolicies.AdminTemplates += $template
                            break
                        }
                    }
                }

                # Get Compliance Policies
                Write-Host "Fetching Compliance Policies..." -ForegroundColor Yellow
                $compliancePolicies = Get-IntuneEntities -EntityType "deviceCompliancePolicies"
                foreach ($policy in $compliancePolicies) {
                    $assignments = Get-IntuneAssignments -EntityType "deviceCompliancePolicies" -EntityId $policy.id
                    foreach ($assignment in $assignments) {
                        if ($assignment.Reason -ne "All Users" -and
                            ($assignment.Reason -eq "All Devices" -or
                             ($assignment.Reason -eq "Group Assignment" -and $groupMemberships.id -contains $assignment.GroupId))) {
                            $policy | Add-Member -NotePropertyName 'AssignmentReason' -NotePropertyValue $assignment.Reason -Force
                            $relevantPolicies.CompliancePolicies += $policy
                            break
                        }
                    }
                }

                # Get App Protection Policies
                Write-Host "Fetching App Protection Policies..." -ForegroundColor Yellow
                $appProtectionPolicies = Get-IntuneEntities -EntityType "deviceAppManagement/managedAppPolicies"
                foreach ($policy in $appProtectionPolicies) {
                    $policyType = $policy.'@odata.type'
                    $assignmentsUri = switch ($policyType) {
                        "#microsoft.graph.androidManagedAppProtection" { "$GraphEndpoint/beta/deviceAppManagement/androidManagedAppProtections('$($policy.id)')/assignments" }
                        "#microsoft.graph.iosManagedAppProtection" { "$GraphEndpoint/beta/deviceAppManagement/iosManagedAppProtections('$($policy.id)')/assignments" }
                        "#microsoft.graph.windowsManagedAppProtection" { "$GraphEndpoint/beta/deviceAppManagement/windowsManagedAppProtections('$($policy.id)')/assignments" }
                        default { $null }
                    }

                    if ($assignmentsUri) {
                        try {
                            $assignmentResponse = Invoke-MgGraphRequest -Uri $assignmentsUri -Method Get
                            $assignments = @()
                            foreach ($assignment in $assignmentResponse.value) {
                                $assignmentReason = $null
                                switch ($assignment.target.'@odata.type') {
                                    '#microsoft.graph.allLicensedUsersAssignmentTarget' { 
                                        $assignmentReason = "All Users"
                                    }
                                    '#microsoft.graph.allDevicesAssignmentTarget' { 
                                        $assignmentReason = "All Devices"
                                    }
                                    '#microsoft.graph.groupAssignmentTarget' {
                                        if ($groupMemberships.id -contains $assignment.target.groupId) {
                                            $assignmentReason = "Group Assignment"
                                        }
                                    }
                                }

                                if ($assignmentReason -and $assignmentReason -ne "All Users") {
                                    $assignments += @{
                                        Reason  = $assignmentReason
                                        GroupId = $assignment.target.groupId
                                    }
                                }
                            }

                            if ($assignments.Count -gt 0) {
                                $assignmentSummary = $assignments | Where-Object { $_.Reason -ne "All Users" } | ForEach-Object {
                                    if ($_.Reason -eq "Group Assignment") {
                                        $groupInfo = Get-GroupInfo -GroupId $_.GroupId
                                        "$($_.Reason) - $($groupInfo.DisplayName)"
                                    }
                                    else {
                                        $_.Reason
                                    }
                                }
                                $policy | Add-Member -NotePropertyName 'AssignmentSummary' -NotePropertyValue ($assignmentSummary -join "; ") -Force
                                $relevantPolicies.AppProtectionPolicies += $policy
                            }
                        }
                        catch {
                            Write-Host "Error fetching assignments for policy $($policy.displayName): $($_.Exception.Message)" -ForegroundColor Red
                        }
                    }
                }

                # Get App Configuration Policies
                Write-Host "Fetching App Configuration Policies..." -ForegroundColor Yellow
                $appConfigPolicies = Get-IntuneEntities -EntityType "deviceAppManagement/mobileAppConfigurations"
                foreach ($policy in $appConfigPolicies) {
                    $assignments = Get-IntuneAssignments -EntityType "mobileAppConfigurations" -EntityId $policy.id
                    foreach ($assignment in $assignments) {
                        if ($assignment.Reason -ne "All Users" -and
                            ($assignment.Reason -eq "All Devices" -or
                             ($assignment.Reason -eq "Group Assignment" -and $groupMemberships.id -contains $assignment.GroupId))) {
                            $policy | Add-Member -NotePropertyName 'AssignmentReason' -NotePropertyValue $assignment.Reason -Force
                            $relevantPolicies.AppConfigurationPolicies += $policy
                            break
                        }
                    }
                }

                # Get Platform Scripts
                Write-Host "Fetching Platform Scripts..." -ForegroundColor Yellow
                $platformScripts = Get-IntuneEntities -EntityType "deviceManagementScripts"
                foreach ($script in $platformScripts) {
                    $assignments = Get-IntuneAssignments -EntityType "deviceManagementScripts" -EntityId $script.id
                    foreach ($assignment in $assignments) {
                        if ($assignment.Reason -ne "All Users" -and
                            ($assignment.Reason -eq "All Devices" -or
                             ($assignment.Reason -eq "Group Assignment" -and $groupMemberships.id -contains $assignment.GroupId))) {
                            $script | Add-Member -NotePropertyName 'AssignmentReason' -NotePropertyValue $assignment.Reason -Force
                            $relevantPolicies.PlatformScripts += $script
                            break
                        }
                    }
                }

                # Get Proactive Remediation Scripts
                Write-Host "Fetching Proactive Remediation Scripts..." -ForegroundColor Yellow
                $healthScripts = Get-IntuneEntities -EntityType "deviceHealthScripts"
                foreach ($script in $healthScripts) {
                    $assignments = Get-IntuneAssignments -EntityType "deviceHealthScripts" -EntityId $script.id
                    foreach ($assignment in $assignments) {
                        if ($assignment.Reason -ne "All Users" -and
                            ($assignment.Reason -eq "All Devices" -or
                             ($assignment.Reason -eq "Group Assignment" -and $groupMemberships.id -contains $assignment.GroupId))) {
                            $script | Add-Member -NotePropertyName 'AssignmentReason' -NotePropertyValue $assignment.Reason -Force
                            $relevantPolicies.HealthScripts += $script
                            break
                        }
                    }
                }

                # Get Applications
                Write-Host "Fetching Applications..." -ForegroundColor Yellow
                # Fetch Applications
                $appUri = "$GraphEndpoint/beta/deviceAppManagement/mobileApps?`$filter=isAssigned eq true"
                $appResponse = Invoke-MgGraphRequest -Uri $appUri -Method Get
                $allApps = $appResponse.value
                while ($appResponse.'@odata.nextLink') {
                    $appResponse = Invoke-MgGraphRequest -Uri $appResponse.'@odata.nextLink' -Method Get
                    $allApps += $appResponse.value
                }
                $totalApps = $allApps.Count

                foreach ($app in $allApps) {
                    # Filter out irrelevant apps
                    if ($app.isFeatured -or $app.isBuiltIn) {
                        continue
                    }

                    $appId = $app.id
                    $assignmentsUri = "$GraphEndpoint/beta/deviceAppManagement/mobileApps('$appId')/assignments"
                    $assignmentResponse = Invoke-MgGraphRequest -Uri $assignmentsUri -Method Get

                    foreach ($assignment in $assignmentResponse.value) {
                        $assignmentReason = $null
                        if ($assignment.target.'@odata.type' -eq '#microsoft.graph.allDevicesAssignmentTarget') {
                            $assignmentReason = "All Devices"
                        }
                        elseif ($assignment.target.'@odata.type' -eq '#microsoft.graph.groupAssignmentTarget' -and
                            $groupMemberships.id -contains $assignment.target.groupId) {
                            $groupInfo = Get-GroupInfo -GroupId $assignment.target.groupId
                            $assignmentReason = "Group Assignment - $($groupInfo.DisplayName)"
                        }

                        if ($assignmentReason) {
                            $appWithReason = $app.PSObject.Copy()
                            $appWithReason | Add-Member -NotePropertyName 'AssignmentReason' -NotePropertyValue $assignmentReason -Force
                            switch ($assignment.intent) {
                                "required" { $relevantPolicies.AppsRequired += $appWithReason; break }
                                "available" { $relevantPolicies.AppsAvailable += $appWithReason; break }
                                "uninstall" { $relevantPolicies.AppsUninstall += $appWithReason; break }
                            }
                            break
                        }
                    }
                }

                # Display results
                Write-Host "`nAssignments for Device: $deviceName" -ForegroundColor Green

                # Function to format and display policy table
                function Format-PolicyTable {
                    param (
                        [string]$Title,
                        [object[]]$Policies,
                        [scriptblock]$GetName,
                        [scriptblock]$GetExtra = { param($p) "" }
                    )

                    if ($Policies.Count -eq 0) {
                        return
                    }

                    # Create prominent section header
                    $headerSeparator = "-" * ($Title.Length + 16)  # 16 accounts for the added spaces and dashes
                    Write-Host "`n$headerSeparator" -ForegroundColor Cyan
                    Write-Host "------- $Title -------" -ForegroundColor Cyan
                    Write-Host "$headerSeparator" -ForegroundColor Cyan
                    
                    # Create table header with custom formatting
                    $headerFormat = "{0,-50} {1,-40} {2,-30}" -f "Policy Name", "ID", "Assignment"
                    $tableSeparator = "-" * 120
                    
                    Write-Host $headerFormat -ForegroundColor Yellow
                    Write-Host $separator -ForegroundColor Gray
                    
                    # Display each policy in table format
                    foreach ($policy in $Policies) {
                        $name = & $GetName $policy
                        $extra = & $GetExtra $policy
                        
                        # Truncate long names and add ellipsis
                        if ($name.Length -gt 47) {
                            $name = $name.Substring(0, 44) + "..."
                        }
                        
                        # Format ID
                        $id = $policy.id
                        if ($id.Length -gt 37) {
                            $id = $id.Substring(0, 34) + "..."
                        }
                        
                        # Format assignment reason
                        $assignment = if ($policy.AssignmentReason) { $policy.AssignmentReason } else { "No Assignment" }
                        if ($assignment.Length -gt 27) {
                            $assignment = $assignment.Substring(0, 24) + "..."
                        }
                        
                        # Output formatted row
                        $rowFormat = "{0,-50} {1,-40} {2,-30}" -f $name, $id, $assignment
                        Write-Host $rowFormat -ForegroundColor White
                    }
                    
                    Write-Host $separator -ForegroundColor Gray
                }

                # Display Device Configurations
                Format-PolicyTable -Title "Device Configurations" -Policies $relevantPolicies.DeviceConfigs -GetName {
                    param($config)
                    if ([string]::IsNullOrWhiteSpace($config.name)) { $config.displayName } else { $config.name }
                }

                # Display Settings Catalog Policies
                Format-PolicyTable -Title "Settings Catalog Policies" -Policies $relevantPolicies.SettingsCatalog -GetName {
                    param($policy)
                    if ([string]::IsNullOrWhiteSpace($policy.name)) { $policy.displayName } else { $policy.name }
                }

                # Display Administrative Templates
                Format-PolicyTable -Title "Administrative Templates" -Policies $relevantPolicies.AdminTemplates -GetName {
                    param($template)
                    if ([string]::IsNullOrWhiteSpace($template.name)) { $template.displayName } else { $template.name }
                }

                # Display Compliance Policies
                Format-PolicyTable -Title "Compliance Policies" -Policies $relevantPolicies.CompliancePolicies -GetName {
                    param($policy)
                    if ([string]::IsNullOrWhiteSpace($policy.name)) { $policy.displayName } else { $policy.name }
                }

                # Display App Protection Policies
                Format-PolicyTable -Title "App Protection Policies" -Policies $relevantPolicies.AppProtectionPolicies -GetName {
                    param($policy)
                    $policy.displayName
                } -GetExtra {
                    param($policy)
                    @{
                        Label = 'Platform'
                        Value = switch ($policy.'@odata.type') {
                            "#microsoft.graph.androidManagedAppProtection" { "Android" }
                            "#microsoft.graph.iosManagedAppProtection" { "iOS" }
                            "#microsoft.graph.windowsManagedAppProtection" { "Windows" }
                            default { "Unknown" }
                        }
                    }
                }

                # Display App Configuration Policies
                Format-PolicyTable -Title "App Configuration Policies" -Policies $relevantPolicies.AppConfigurationPolicies -GetName {
                    param($policy)
                    if ([string]::IsNullOrWhiteSpace($policy.name)) { $policy.displayName } else { $policy.name }
                }

                # Display Platform Scripts
                Format-PolicyTable -Title "Platform Scripts" -Policies $relevantPolicies.PlatformScripts -GetName {
                    param($script)
                    if ([string]::IsNullOrWhiteSpace($script.name)) { $script.displayName } else { $script.name }
                }

                # Display Proactive Remediation Scripts
                Format-PolicyTable -Title "Proactive Remediation Scripts" -Policies $relevantPolicies.HealthScripts -GetName {
                    param($script)
                    if ([string]::IsNullOrWhiteSpace($script.name)) { $script.displayName } else { $script.name }
                }

                # Display Required Apps
                Format-PolicyTable -Title "Required Apps" -Policies $relevantPolicies.AppsRequired -GetName {
                    param($app)
                    $app.displayName
                }

                # Display Available Apps
                Format-PolicyTable -Title "Available Apps" -Policies $relevantPolicies.AppsAvailable -GetName {
                    param($app)
                    $app.displayName
                }

                # Display Uninstall Apps
                Format-PolicyTable -Title "Uninstall Apps" -Policies $relevantPolicies.AppsUninstall -GetName {
                    param($app)
                    $app.displayName
                }

                # Add to export data
                Add-ExportData -ExportData $exportData -Category "Device" -Items @([PSCustomObject]@{
                        displayName      = $deviceName
                        id               = $deviceInfo.Id
                        AssignmentReason = "N/A"
                    }

                    Add-ExportData -ExportData $exportData -Category "Device Configuration" -Items $relevantPolicies.DeviceConfigs -AssignmentReason { param($item) $item.AssignmentReason }
                    Add-ExportData -ExportData $exportData -Category "Settings Catalog Policy" -Items $relevantPolicies.SettingsCatalog -AssignmentReason { param($item) $item.AssignmentReason }
                    Add-ExportData -ExportData $exportData -Category "Administrative Template" -Items $relevantPolicies.AdminTemplates -AssignmentReason { param($item) $item.AssignmentReason }
                    Add-ExportData -ExportData $exportData -Category "Compliance Policy" -Items $relevantPolicies.CompliancePolicies -AssignmentReason { param($item) $item.AssignmentReason }
                    Add-ExportData -ExportData $exportData -Category "App Protection Policy" -Items $relevantPolicies.AppProtectionPolicies -AssignmentReason { param($item) $item.AssignmentSummary }
                    Add-ExportData -ExportData $exportData -Category "App Configuration Policy" -Items $relevantPolicies.AppConfigurationPolicies -AssignmentReason { param($item) $item.AssignmentReason }
                    Add-ExportData -ExportData $exportData -Category "Platform Scripts" -Items $relevantPolicies.PlatformScripts -AssignmentReason { param($item) $item.AssignmentReason }
                    Add-ExportData -ExportData $exportData -Category "Proactive Remediation Scripts" -Items $relevantPolicies.HealthScripts -AssignmentReason { param($item) $item.AssignmentReason }
                )
            }

            # Offer to export results
            $export = Read-Host "`nWould you like to export the results to CSV? (y/n)"
            if ($export -eq 'y') {
                $exportPath = Show-SaveFileDialog -DefaultFileName "IntuneDeviceAssignments.csv"
                if ($exportPath) {
                    $exportData | Export-Csv -Path $exportPath -NoTypeInformation
                    Write-Host "Results exported to $exportPath" -ForegroundColor Green
                }
            }
        }
        '4' {
            Write-Host "Fetching all policies and their assignments..." -ForegroundColor Green
            $exportData = [System.Collections.ArrayList]::new()

            # Initialize collections for all policies
            $allPolicies = @{
                DeviceConfigs            = @()
                SettingsCatalog          = @()
                AdminTemplates           = @()
                CompliancePolicies       = @()
                AppProtectionPolicies    = @()
                AppConfigurationPolicies = @()
                PlatformScripts          = @()
                HealthScripts            = @()
            }

            # Function to process and display policy assignments
            function Process-PolicyAssignments {
                param (
                    [Parameter(Mandatory = $true)]
                    [string]$PolicyType,
                    
                    [Parameter(Mandatory = $true)]
                    [object[]]$Policies,
                    
                    [Parameter(Mandatory = $true)]
                    [string]$DisplayName
                )
                
                Write-Host "`n------- $DisplayName -------" -ForegroundColor Cyan
                foreach ($policy in $Policies) {
                    $policyName = if ([string]::IsNullOrWhiteSpace($policy.name)) { $policy.displayName } else { $policy.name }
                    Write-Host "Policy Name: $policyName" -ForegroundColor White
                    Write-Host "Policy ID: $($policy.id)" -ForegroundColor Gray
                    if ($policy.AssignmentSummary) {
                        Write-Host "Assignments: $($policy.AssignmentSummary)" -ForegroundColor Gray
                    }
                    else {
                        Write-Host "No assignments found" -ForegroundColor Yellow
                    }
                    Write-Host ""
                }
            }

            # Get Device Configurations
            Write-Host "Fetching Device Configurations..." -ForegroundColor Yellow
            $deviceConfigs = Get-IntuneEntities -EntityType "deviceConfigurations"
            foreach ($config in $deviceConfigs) {
                $assignments = Get-IntuneAssignments -EntityType "deviceConfigurations" -EntityId $config.id
                $assignmentSummary = $assignments | ForEach-Object {
                    if ($_.Reason -eq "Group Assignment") {
                        $groupInfo = Get-GroupInfo -GroupId $_.GroupId
                        "$($_.Reason) - $($groupInfo.DisplayName)"
                    }
                    else {
                        $_.Reason
                    }
                }
                $config | Add-Member -NotePropertyName 'AssignmentSummary' -NotePropertyValue ($assignmentSummary -join "; ") -Force
                $allPolicies.DeviceConfigs += $config
            }

            # Get Settings Catalog Policies
            Write-Host "Fetching Settings Catalog Policies..." -ForegroundColor Yellow
            $settingsCatalog = Get-IntuneEntities -EntityType "configurationPolicies"
            foreach ($policy in $settingsCatalog) {
                $assignments = Get-IntuneAssignments -EntityType "configurationPolicies" -EntityId $policy.id
                $assignmentSummary = $assignments | ForEach-Object {
                    if ($_.Reason -eq "Group Assignment") {
                        $groupInfo = Get-GroupInfo -GroupId $_.GroupId
                        "$($_.Reason) - $($groupInfo.DisplayName)"
                    }
                    else {
                        $_.Reason
                    }
                }
                $policy | Add-Member -NotePropertyName 'AssignmentSummary' -NotePropertyValue ($assignmentSummary -join "; ") -Force
                $allPolicies.SettingsCatalog += $policy
            }

            # Get Administrative Templates
            Write-Host "Fetching Administrative Templates..." -ForegroundColor Yellow
            $adminTemplates = Get-IntuneEntities -EntityType "groupPolicyConfigurations"
            foreach ($template in $adminTemplates) {
                $assignments = Get-IntuneAssignments -EntityType "groupPolicyConfigurations" -EntityId $template.id
                $assignmentSummary = $assignments | ForEach-Object {
                    if ($_.Reason -eq "Group Assignment") {
                        $groupInfo = Get-GroupInfo -GroupId $_.GroupId
                        "$($_.Reason) - $($groupInfo.DisplayName)"
                    }
                    else {
                        $_.Reason
                    }
                }
                $template | Add-Member -NotePropertyName 'AssignmentSummary' -NotePropertyValue ($assignmentSummary -join "; ") -Force
                $allPolicies.AdminTemplates += $template
            }

            # Get Compliance Policies
            Write-Host "Fetching Compliance Policies..." -ForegroundColor Yellow
            $compliancePolicies = Get-IntuneEntities -EntityType "deviceCompliancePolicies"
            foreach ($policy in $compliancePolicies) {
                $assignments = Get-IntuneAssignments -EntityType "deviceCompliancePolicies" -EntityId $policy.id
                $assignmentSummary = $assignments | ForEach-Object {
                    if ($_.Reason -eq "Group Assignment") {
                        $groupInfo = Get-GroupInfo -GroupId $_.GroupId
                        "$($_.Reason) - $($groupInfo.DisplayName)"
                    }
                    else {
                        $_.Reason
                    }
                }
                $policy | Add-Member -NotePropertyName 'AssignmentSummary' -NotePropertyValue ($assignmentSummary -join "; ") -Force
                $allPolicies.CompliancePolicies += $policy
            }

            # Get App Protection Policies
            Write-Host "Fetching App Protection Policies..." -ForegroundColor Yellow
            $appProtectionPolicies = Get-IntuneEntities -EntityType "deviceAppManagement/managedAppPolicies"
            foreach ($policy in $appProtectionPolicies) {
                $policyType = $policy.'@odata.type'
                $assignmentsUri = switch ($policyType) {
                    "#microsoft.graph.androidManagedAppProtection" { "$GraphEndpoint/beta/deviceAppManagement/androidManagedAppProtections('$($policy.id)')/assignments" }
                    "#microsoft.graph.iosManagedAppProtection" { "$GraphEndpoint/beta/deviceAppManagement/iosManagedAppProtections('$($policy.id)')/assignments" }
                    "#microsoft.graph.windowsManagedAppProtection" { "$GraphEndpoint/beta/deviceAppManagement/windowsManagedAppProtections('$($policy.id)')/assignments" }
                    default { $null }
                }

                if ($assignmentsUri) {
                    try {
                        $assignmentResponse = Invoke-MgGraphRequest -Uri $assignmentsUri -Method Get
                        $assignments = @()
                        foreach ($assignment in $assignmentResponse.value) {
                            $assignmentReason = $null
                            switch ($assignment.target.'@odata.type') {
                                '#microsoft.graph.allLicensedUsersAssignmentTarget' { 
                                    $assignmentReason = "All Users"
                                }
                                '#microsoft.graph.groupAssignmentTarget' {
                                    if (!$GroupId -or $assignment.target.groupId -eq $GroupId) {
                                        $assignmentReason = "Group Assignment"
                                    }
                                }
                            }

                            if ($assignmentReason) {
                                $assignments += $assignmentReason
                            }
                        }

                        if ($assignments.Count -gt 0) {
                            $policy | Add-Member -NotePropertyName 'AssignmentSummary' -NotePropertyValue ($assignments -join "; ") -Force
                            $allPolicies.AppProtectionPolicies += $policy
                        }
                    }
                    catch {
                        Write-Host "Error fetching assignments for policy $($policy.displayName): $($_.Exception.Message)" -ForegroundColor Red
                    }
                }
            }

            # Get App Configuration Policies
            Write-Host "Fetching App Configuration Policies..." -ForegroundColor Yellow
            $appConfigPolicies = Get-IntuneEntities -EntityType "deviceAppManagement/mobileAppConfigurations"
            foreach ($policy in $appConfigPolicies) {
                $assignments = Get-IntuneAssignments -EntityType "mobileAppConfigurations" -EntityId $policy.id
                $assignmentSummary = $assignments | ForEach-Object {
                    if ($_.Reason -eq "Group Assignment") {
                        $groupInfo = Get-GroupInfo -GroupId $_.GroupId
                        "$($_.Reason) - $($groupInfo.DisplayName)"
                    }
                    else {
                        $_.Reason
                    }
                }
                $policy | Add-Member -NotePropertyName 'AssignmentSummary' -NotePropertyValue ($assignmentSummary -join "; ") -Force
                $allPolicies.AppConfigurationPolicies += $policy
            }

            # Get Platform Scripts
            Write-Host "Fetching Platform Scripts..." -ForegroundColor Yellow
            $platformScripts = Get-IntuneEntities -EntityType "deviceManagementScripts"
            foreach ($script in $platformScripts) {
                $assignments = Get-IntuneAssignments -EntityType "deviceManagementScripts" -EntityId $script.id
                $assignmentSummary = $assignments | ForEach-Object {
                    if ($_.Reason -eq "Group Assignment") {
                        $groupInfo = Get-GroupInfo -GroupId $_.GroupId
                        "$($_.Reason) - $($groupInfo.DisplayName)"
                    }
                    else {
                        $_.Reason
                    }
                }
                $script | Add-Member -NotePropertyName 'AssignmentSummary' -NotePropertyValue ($assignmentSummary -join "; ") -Force
                $allPolicies.PlatformScripts += $script
            }

            # Get Proactive Remediation Scripts
            Write-Host "Fetching Proactive Remediation Scripts..." -ForegroundColor Yellow
            $healthScripts = Get-IntuneEntities -EntityType "deviceHealthScripts"
            foreach ($script in $healthScripts) {
                $assignments = Get-IntuneAssignments -EntityType "deviceHealthScripts" -EntityId $script.id
                $assignmentSummary = $assignments | ForEach-Object {
                    if ($_.Reason -eq "Group Assignment") {
                        $groupInfo = Get-GroupInfo -GroupId $_.GroupId
                        "$($_.Reason) - $($groupInfo.DisplayName)"
                    }
                    else {
                        $_.Reason
                    }
                }
                $script | Add-Member -NotePropertyName 'AssignmentSummary' -NotePropertyValue ($assignmentSummary -join "; ") -Force
                $allPolicies.HealthScripts += $script
            }

            # Display all policies and their assignments
            Process-PolicyAssignments -PolicyType "deviceConfigurations" -Policies $allPolicies.DeviceConfigs -DisplayName "Device Configurations"
            Process-PolicyAssignments -PolicyType "configurationPolicies" -Policies $allPolicies.SettingsCatalog -DisplayName "Settings Catalog Policies"
            Process-PolicyAssignments -PolicyType "groupPolicyConfigurations" -Policies $allPolicies.AdminTemplates -DisplayName "Administrative Templates"
            Process-PolicyAssignments -PolicyType "deviceCompliancePolicies" -Policies $allPolicies.CompliancePolicies -DisplayName "Compliance Policies"
            Process-PolicyAssignments -PolicyType "managedAppPolicies" -Policies $allPolicies.AppProtectionPolicies -DisplayName "App Protection Policies"
            Process-PolicyAssignments -PolicyType "mobileAppConfigurations" -Policies $allPolicies.AppConfigurationPolicies -DisplayName "App Configuration Policies"
            Process-PolicyAssignments -PolicyType "deviceManagementScripts" -Policies $allPolicies.PlatformScripts -DisplayName "Platform Scripts"
            Process-PolicyAssignments -PolicyType "deviceHealthScripts" -Policies $allPolicies.HealthScripts -DisplayName "Proactive Remediation Scripts"

            # Add to export data
            Add-ExportData -ExportData $exportData -Category "Device Configuration" -Items $allPolicies.DeviceConfigs -AssignmentReason { param($item) $item.AssignmentSummary }
            Add-ExportData -ExportData $exportData -Category "Settings Catalog Policy" -Items $allPolicies.SettingsCatalog -AssignmentReason { param($item) $item.AssignmentSummary }
            Add-ExportData -ExportData $exportData -Category "Administrative Template" -Items $allPolicies.AdminTemplates -AssignmentReason { param($item) $item.AssignmentSummary }
            Add-ExportData -ExportData $exportData -Category "Compliance Policy" -Items $allPolicies.CompliancePolicies -AssignmentReason { param($item) $item.AssignmentSummary }
            Add-ExportData -ExportData $exportData -Category "App Protection Policy" -Items $allPolicies.AppProtectionPolicies -AssignmentReason { param($item) $item.AssignmentSummary }
            Add-ExportData -ExportData $exportData -Category "App Configuration Policy" -Items $allPolicies.AppConfigurationPolicies -AssignmentReason { param($item) $item.AssignmentSummary }
            Add-ExportData -ExportData $exportData -Category "Platform Scripts" -Items $allPolicies.PlatformScripts -AssignmentReason { param($item) $item.AssignmentSummary }
            Add-ExportData -ExportData $exportData -Category "Proactive Remediation Scripts" -Items $allPolicies.HealthScripts -AssignmentReason { param($item) $item.AssignmentSummary }

            # Offer to export results
            $export = Read-Host "`nWould you like to export the results to CSV? (y/n)"
            if ($export -eq 'y') {
                $exportPath = Show-SaveFileDialog -DefaultFileName "IntuneAllPolicies.csv"
                if ($exportPath) {
                    $exportData | Export-Csv -Path $exportPath -NoTypeInformation
                    Write-Host "Results exported to $exportPath" -ForegroundColor Green
                }
            }
        }
        '5' {
            Write-Host "Fetching all 'All Users' assignments..." -ForegroundColor Green
            $exportData = [System.Collections.ArrayList]::new()

            # Initialize collections for policies with "All Users" assignments
            $allUsersAssignments = @{
                DeviceConfigs            = @()
                SettingsCatalog          = @()
                AdminTemplates           = @()
                CompliancePolicies       = @()
                AppProtectionPolicies    = @()
                AppConfigurationPolicies = @()
                PlatformScripts          = @()
                HealthScripts            = @()
                RequiredApps             = @()
                AvailableApps            = @()
                UninstallApps            = @()
            }

            # Get Device Configurations
            Write-Host "Fetching Device Configurations..." -ForegroundColor Yellow
            $deviceConfigs = Get-IntuneEntities -EntityType "deviceConfigurations"
            foreach ($config in $deviceConfigs) {
                $assignments = Get-IntuneAssignments -EntityType "deviceConfigurations" -EntityId $config.id
                if ($assignments | Where-Object { $_.Reason -eq "All Users" }) {
                    $config | Add-Member -NotePropertyName 'AssignmentReason' -NotePropertyValue "All Users" -Force
                    $allUsersAssignments.DeviceConfigs += $config
                }
            }

            # Get Settings Catalog Policies
            Write-Host "Fetching Settings Catalog Policies..." -ForegroundColor Yellow
            $settingsCatalog = Get-IntuneEntities -EntityType "configurationPolicies"
            foreach ($policy in $settingsCatalog) {
                $assignments = Get-IntuneAssignments -EntityType "configurationPolicies" -EntityId $policy.id
                if ($assignments | Where-Object { $_.Reason -eq "All Users" }) {
                    $policy | Add-Member -NotePropertyName 'AssignmentReason' -NotePropertyValue "All Users" -Force
                    $allUsersAssignments.SettingsCatalog += $policy
                }
            }

            # Get Administrative Templates
            Write-Host "Fetching Administrative Templates..." -ForegroundColor Yellow
            $adminTemplates = Get-IntuneEntities -EntityType "groupPolicyConfigurations"
            foreach ($template in $adminTemplates) {
                $assignments = Get-IntuneAssignments -EntityType "groupPolicyConfigurations" -EntityId $template.id
                if ($assignments | Where-Object { $_.Reason -eq "All Users" }) {
                    $template | Add-Member -NotePropertyName 'AssignmentReason' -NotePropertyValue "All Users" -Force
                    $allUsersAssignments.AdminTemplates += $template
                }
            }

            # Get Compliance Policies
            Write-Host "Fetching Compliance Policies..." -ForegroundColor Yellow
            $compliancePolicies = Get-IntuneEntities -EntityType "deviceCompliancePolicies"
            foreach ($policy in $compliancePolicies) {
                $assignments = Get-IntuneAssignments -EntityType "deviceCompliancePolicies" -EntityId $policy.id
                if ($assignments | Where-Object { $_.Reason -eq "All Users" }) {
                    $policy | Add-Member -NotePropertyName 'AssignmentReason' -NotePropertyValue "All Users" -Force
                    $allUsersAssignments.CompliancePolicies += $policy
                }
            }

            # Get App Protection Policies
            Write-Host "Fetching App Protection Policies..." -ForegroundColor Yellow
            $appProtectionPolicies = Get-IntuneEntities -EntityType "deviceAppManagement/managedAppPolicies"
            foreach ($policy in $appProtectionPolicies) {
                $policyType = $policy.'@odata.type'
                $assignmentsUri = switch ($policyType) {
                    "#microsoft.graph.androidManagedAppProtection" { "$GraphEndpoint/beta/deviceAppManagement/androidManagedAppProtections('$($policy.id)')/assignments" }
                    "#microsoft.graph.iosManagedAppProtection" { "$GraphEndpoint/beta/deviceAppManagement/iosManagedAppProtections('$($policy.id)')/assignments" }
                    "#microsoft.graph.windowsManagedAppProtection" { "$GraphEndpoint/beta/deviceAppManagement/windowsManagedAppProtections('$($policy.id)')/assignments" }
                    default { $null }
                }

                if ($assignmentsUri) {
                    try {
                        $assignmentResponse = Invoke-MgGraphRequest -Uri $assignmentsUri -Method Get
                        $hasAllUsers = $false
                        foreach ($assignment in $assignmentResponse.value) {
                            if ($assignment.target.'@odata.type' -eq '#microsoft.graph.allLicensedUsersAssignmentTarget') {
                                $hasAllUsers = $true
                                break
                            }
                        }
                        if ($hasAllUsers) {
                            $policy | Add-Member -NotePropertyName 'AssignmentReason' -NotePropertyValue "All Users" -Force
                            $allUsersAssignments.AppProtectionPolicies += $policy
                        }
                    }
                    catch {
                        Write-Host "Error fetching assignments for policy $($policy.displayName): $($_.Exception.Message)" -ForegroundColor Red
                    }
                }
            }

            # Get App Configuration Policies
            Write-Host "Fetching App Configuration Policies..." -ForegroundColor Yellow
            $appConfigPolicies = Get-IntuneEntities -EntityType "deviceAppManagement/mobileAppConfigurations"
            foreach ($policy in $appConfigPolicies) {
                $assignments = Get-IntuneAssignments -EntityType "mobileAppConfigurations" -EntityId $policy.id
                if ($assignments | Where-Object { $_.Reason -eq "All Users" }) {
                    $policy | Add-Member -NotePropertyName 'AssignmentReason' -NotePropertyValue "All Users" -Force
                    $allUsersAssignments.AppConfigurationPolicies += $policy
                }
            }

            # Get Applications
            Write-Host "Fetching Applications..." -ForegroundColor Yellow
            # Fetch Applications
            $appUri = "$GraphEndpoint/beta/deviceAppManagement/mobileApps?`$filter=isAssigned eq true"
            $appResponse = Invoke-MgGraphRequest -Uri $appUri -Method Get
            $allApps = $appResponse.value
            while ($appResponse.'@odata.nextLink') {
                $appResponse = Invoke-MgGraphRequest -Uri $appResponse.'@odata.nextLink' -Method Get
                $allApps += $appResponse.value
            }
            $totalApps = $allApps.Count

            foreach ($app in $allApps) {
                # Filter out irrelevant apps
                if ($app.isFeatured -or $app.isBuiltIn) {
                    continue
                }

                $appId = $app.id
                $assignmentsUri = "$GraphEndpoint/beta/deviceAppManagement/mobileApps('$appId')/assignments"
                $assignmentResponse = Invoke-MgGraphRequest -Uri $assignmentsUri -Method Get

                foreach ($assignment in $assignmentResponse.value) {
                    if ($assignment.target.'@odata.type' -eq '#microsoft.graph.allLicensedUsersAssignmentTarget') {
                        $appWithReason = $app.PSObject.Copy()
                        $appWithReason | Add-Member -NotePropertyName 'AssignmentReason' -NotePropertyValue "All Users" -Force
                        switch ($assignment.intent) {
                            "required" { $allUsersAssignments.RequiredApps += $appWithReason; break }
                            "available" { $allUsersAssignments.AvailableApps += $appWithReason; break }
                            "uninstall" { $allUsersAssignments.UninstallApps += $appWithReason; break }
                        }
                        break
                    }
                }
            }   

            # Get Platform Scripts
            Write-Host "Fetching Platform Scripts..." -ForegroundColor Yellow
            $platformScripts = Get-IntuneEntities -EntityType "deviceManagementScripts"
            foreach ($script in $platformScripts) {
                $assignments = Get-IntuneAssignments -EntityType "deviceManagementScripts" -EntityId $script.id
                if ($assignments | Where-Object { $_.Reason -eq "All Users" }) {
                    $script | Add-Member -NotePropertyName 'AssignmentReason' -NotePropertyValue "All Users" -Force
                    $allUsersAssignments.PlatformScripts += $script
                }
            }

            # Get Proactive Remediation Scripts
            Write-Host "Fetching Proactive Remediation Scripts..." -ForegroundColor Yellow
            $healthScripts = Get-IntuneEntities -EntityType "deviceHealthScripts"
            foreach ($script in $healthScripts) {
                $assignments = Get-IntuneAssignments -EntityType "deviceHealthScripts" -EntityId $script.id
                if ($assignments | Where-Object { $_.Reason -eq "All Users" }) {
                    $script | Add-Member -NotePropertyName 'AssignmentReason' -NotePropertyValue "All Users" -Force
                    $allUsersAssignments.HealthScripts += $script
                }
            }

            # Display results
            Write-Host "`nPolicies Assigned to All Users:" -ForegroundColor Green

            # Display Device Configurations
            Write-Host "`n------- Device Configurations -------" -ForegroundColor Cyan
            if ($allUsersAssignments.DeviceConfigs.Count -eq 0) {
                Write-Host "No Device Configurations assigned to All Users" -ForegroundColor Gray
            }
            else {
                foreach ($config in $allUsersAssignments.DeviceConfigs) {
                    $configName = if ([string]::IsNullOrWhiteSpace($config.name)) { $config.displayName } else { $config.name }
                    Write-Host "Device Configuration Name: $configName, Configuration ID: $($config.id)" -ForegroundColor White
                    Add-ExportData -ExportData $exportData -Category "Device Configuration" -Items @($config) -AssignmentReason "All Users"
                }
            }

            # Display Settings Catalog Policies
            Write-Host "`n------- Settings Catalog Policies -------" -ForegroundColor Cyan
            if ($allUsersAssignments.SettingsCatalog.Count -eq 0) {
                Write-Host "No Settings Catalog Policies assigned to All Users" -ForegroundColor Gray
            }
            else {
                foreach ($policy in $allUsersAssignments.SettingsCatalog) {
                    $policyName = if ([string]::IsNullOrWhiteSpace($policy.name)) { $policy.displayName } else { $policy.name }
                    Write-Host "Settings Catalog Policy Name: $policyName, Policy ID: $($policy.id)" -ForegroundColor White
                    Add-ExportData -ExportData $exportData -Category "Settings Catalog Policy" -Items @($policy) -AssignmentReason "All Users"
                }
            }

            # Display Administrative Templates
            Write-Host "`n------- Administrative Templates -------" -ForegroundColor Cyan
            if ($allUsersAssignments.AdminTemplates.Count -eq 0) {
                Write-Host "No Administrative Templates assigned to All Users" -ForegroundColor Gray
            }
            else {
                foreach ($template in $allUsersAssignments.AdminTemplates) {
                    $templateName = if ([string]::IsNullOrWhiteSpace($template.name)) { $template.displayName } else { $template.name }
                    Write-Host "Administrative Template Name: $templateName, Template ID: $($template.id)" -ForegroundColor White
                    Add-ExportData -ExportData $exportData -Category "Administrative Template" -Items @($template) -AssignmentReason "All Users"
                }
            }

            # Display Compliance Policies
            Write-Host "`n------- Compliance Policies -------" -ForegroundColor Cyan
            if ($allUsersAssignments.CompliancePolicies.Count -eq 0) {
                Write-Host "No Compliance Policies assigned to All Users" -ForegroundColor Gray
            }
            else {
                foreach ($policy in $allUsersAssignments.CompliancePolicies) {
                    $policyName = if ([string]::IsNullOrWhiteSpace($policy.name)) { $policy.displayName } else { $policy.name }
                    Write-Host "Compliance Policy Name: $policyName, Policy ID: $($policy.id)" -ForegroundColor White
                    Add-ExportData -ExportData $exportData -Category "Compliance Policy" -Items @($policy) -AssignmentReason "All Users"
                }
            }

            # Display App Protection Policies
            Write-Host "`n------- App Protection Policies -------" -ForegroundColor Cyan
            if ($allUsersAssignments.AppProtectionPolicies.Count -eq 0) {
                Write-Host "No App Protection Policies assigned to All Users" -ForegroundColor Gray
            }
            else {
                foreach ($policy in $allUsersAssignments.AppProtectionPolicies) {
                    $policyName = $policy.displayName
                    $policyType = switch ($policy.'@odata.type') {
                        "#microsoft.graph.androidManagedAppProtection" { "Android" }
                        "#microsoft.graph.iosManagedAppProtection" { "iOS" }
                        "#microsoft.graph.windowsManagedAppProtection" { "Windows" }
                        default { "Unknown" }
                    }
                    Write-Host "App Protection Policy Name: $policyName, Policy ID: $($policy.id), Type: $policyType" -ForegroundColor White
                    Add-ExportData -ExportData $exportData -Category "App Protection Policy" -Items @($policy) -AssignmentReason "All Users"
                }
            }

            # Display App Configuration Policies
            Write-Host "`n------- App Configuration Policies -------" -ForegroundColor Cyan
            if ($allUsersAssignments.AppConfigurationPolicies.Count -eq 0) {
                Write-Host "No App Configuration Policies assigned to All Users" -ForegroundColor Gray
            }
            else {
                foreach ($policy in $allUsersAssignments.AppConfigurationPolicies) {
                    $policyName = if ([string]::IsNullOrWhiteSpace($policy.name)) { $policy.displayName } else { $policy.name }
                    Write-Host "App Configuration Policy Name: $policyName, Policy ID: $($policy.id)" -ForegroundColor White
                    Add-ExportData -ExportData $exportData -Category "App Configuration Policy" -Items @($policy) -AssignmentReason "All Users"
                }
            }

            # Display Platform Scripts
            Write-Host "`n------- Platform Scripts -------" -ForegroundColor Cyan
            if ($allUsersAssignments.PlatformScripts.Count -eq 0) {
                Write-Host "No Platform Scripts assigned to All Users" -ForegroundColor Gray
            }
            else {
                foreach ($script in $allUsersAssignments.PlatformScripts) {
                    $scriptName = if ([string]::IsNullOrWhiteSpace($script.name)) { $script.displayName } else { $script.name }
                    Write-Host "Script Name: $scriptName, Script ID: $($script.id)" -ForegroundColor White
                    Add-ExportData -ExportData $exportData -Category "Platform Scripts" -Items @($script) -AssignmentReason "All Users"
                }
            }

            # Display Proactive Remediation Scripts
            Write-Host "`n------- Proactive Remediation Scripts -------" -ForegroundColor Cyan
            if ($allUsersAssignments.HealthScripts.Count -eq 0) {
                Write-Host "No Proactive Remediation Scripts assigned to All Users" -ForegroundColor Gray
            }
            else {
                foreach ($script in $allUsersAssignments.HealthScripts) {
                    $scriptName = if ([string]::IsNullOrWhiteSpace($script.name)) { $script.displayName } else { $script.name }
                    Write-Host "Script Name: $scriptName, Script ID: $($script.id)" -ForegroundColor White
                    Add-ExportData -ExportData $exportData -Category "Proactive Remediation Scripts" -Items @($script) -AssignmentReason "All Users"
                }
            }

            # Display Required Apps
            Write-Host "`n------- Required Apps -------" -ForegroundColor Cyan
            if ($allUsersAssignments.RequiredApps.Count -eq 0) {
                Write-Host "No Required Apps assigned to All Users" -ForegroundColor Gray
            }
            else {
                foreach ($app in $allUsersAssignments.RequiredApps) {
                    $appName = $app.displayName
                    Write-Host "App Name: $appName, App ID: $($app.id)" -ForegroundColor White
                    Add-ExportData -ExportData $exportData -Category "Required Apps" -Items @($app) -AssignmentReason "All Users"
                }
            }

            # Display Available Apps
            Write-Host "`n------- Available Apps -------" -ForegroundColor Cyan
            if ($allUsersAssignments.AvailableApps.Count -eq 0) {
                Write-Host "No Available Apps assigned to All Users" -ForegroundColor Gray
            }
            else {
                foreach ($app in $allUsersAssignments.AvailableApps) {
                    $appName = $app.displayName
                    Write-Host "App Name: $appName, App ID: $($app.id)" -ForegroundColor White
                    Add-ExportData -ExportData $exportData -Category "Available Apps" -Items @($app) -AssignmentReason "All Users"
                }
            }

            # Display Uninstall Apps
            Write-Host "`n------- Uninstall Apps -------" -ForegroundColor Cyan
            if ($allUsersAssignments.UninstallApps.Count -eq 0) {
                Write-Host "No Uninstall Apps assigned to All Users" -ForegroundColor Gray
            }
            else {
                foreach ($app in $allUsersAssignments.UninstallApps) {
                    $appName = $app.displayName
                    Write-Host "App Name: $appName, App ID: $($app.id)" -ForegroundColor White
                    Add-ExportData -ExportData $exportData -Category "Uninstall Apps" -Items @($app) -AssignmentReason "All Users"
                }
            }

            # Offer to export results
            $export = Read-Host "`nWould you like to export the results to CSV? (y/n)"
            if ($export -eq 'y') {
                $exportPath = Show-SaveFileDialog -DefaultFileName "IntuneAllUsersAssignments.csv"
                if ($exportPath) {
                    $exportData | Export-Csv -Path $exportPath -NoTypeInformation
                    Write-Host "Results exported to $exportPath" -ForegroundColor Green
                }
            }
        }     
        '6' {
            Write-Host "Fetching all 'All Devices' assignments..." -ForegroundColor Green
            $exportData = [System.Collections.ArrayList]::new()

            # Initialize collections for policies with "All Devices" assignments
            $allDevicesAssignments = @{
                DeviceConfigs            = @()
                SettingsCatalog          = @()
                AdminTemplates           = @()
                CompliancePolicies       = @()
                AppProtectionPolicies    = @()
                AppConfigurationPolicies = @()
                PlatformScripts          = @()
                HealthScripts            = @()
                RequiredApps             = @()
                AvailableApps            = @()
                UninstallApps            = @()
            }

            # Get Device Configurations
            Write-Host "Fetching Device Configurations..." -ForegroundColor Yellow
            $deviceConfigs = Get-IntuneEntities -EntityType "deviceConfigurations"
            foreach ($config in $deviceConfigs) {
                $assignments = Get-IntuneAssignments -EntityType "deviceConfigurations" -EntityId $config.id
                if ($assignments | Where-Object { $_.Reason -eq "All Devices" }) {
                    $config | Add-Member -NotePropertyName 'AssignmentReason' -NotePropertyValue "All Devices" -Force
                    $allDevicesAssignments.DeviceConfigs += $config
                }
            }

            # Get Settings Catalog Policies
            Write-Host "Fetching Settings Catalog Policies..." -ForegroundColor Yellow
            $settingsCatalog = Get-IntuneEntities -EntityType "configurationPolicies"
            foreach ($policy in $settingsCatalog) {
                $assignments = Get-IntuneAssignments -EntityType "configurationPolicies" -EntityId $policy.id
                if ($assignments | Where-Object { $_.Reason -eq "All Devices" }) {
                    $policy | Add-Member -NotePropertyName 'AssignmentReason' -NotePropertyValue "All Devices" -Force
                    $allDevicesAssignments.SettingsCatalog += $policy
                }
            }

            # Get Administrative Templates
            Write-Host "Fetching Administrative Templates..." -ForegroundColor Yellow
            $adminTemplates = Get-IntuneEntities -EntityType "groupPolicyConfigurations"
            foreach ($template in $adminTemplates) {
                $assignments = Get-IntuneAssignments -EntityType "groupPolicyConfigurations" -EntityId $template.id
                if ($assignments | Where-Object { $_.Reason -eq "All Devices" }) {
                    $template | Add-Member -NotePropertyName 'AssignmentReason' -NotePropertyValue "All Devices" -Force
                    $allDevicesAssignments.AdminTemplates += $template
                }
            }

            # Get Compliance Policies
            Write-Host "Fetching Compliance Policies..." -ForegroundColor Yellow
            $compliancePolicies = Get-IntuneEntities -EntityType "deviceCompliancePolicies"
            foreach ($policy in $compliancePolicies) {
                $assignments = Get-IntuneAssignments -EntityType "deviceCompliancePolicies" -EntityId $policy.id
                if ($assignments | Where-Object { $_.Reason -eq "All Devices" }) {
                    $policy | Add-Member -NotePropertyName 'AssignmentReason' -NotePropertyValue "All Devices" -Force
                    $allDevicesAssignments.CompliancePolicies += $policy
                }
            }

            # Get App Protection Policies
            Write-Host "Fetching App Protection Policies..." -ForegroundColor Yellow
            $appProtectionPolicies = Get-IntuneEntities -EntityType "deviceAppManagement/managedAppPolicies"
            foreach ($policy in $appProtectionPolicies) {
                $policyType = $policy.'@odata.type'
                $assignmentsUri = switch ($policyType) {
                    "#microsoft.graph.androidManagedAppProtection" { "$GraphEndpoint/beta/deviceAppManagement/androidManagedAppProtections('$($policy.id)')/assignments" }
                    "#microsoft.graph.iosManagedAppProtection" { "$GraphEndpoint/beta/deviceAppManagement/iosManagedAppProtections('$($policy.id)')/assignments" }
                    "#microsoft.graph.windowsManagedAppProtection" { "$GraphEndpoint/beta/deviceAppManagement/windowsManagedAppProtections('$($policy.id)')/assignments" }
                    default { $null }
                }

                if ($assignmentsUri) {
                    try {
                        $assignmentResponse = Invoke-MgGraphRequest -Uri $assignmentsUri -Method Get
                        $hasAllDevices = $false
                        foreach ($assignment in $assignmentResponse.value) {
                            if ($assignment.target.'@odata.type' -eq '#microsoft.graph.allDevicesAssignmentTarget') {
                                $hasAllDevices = $true
                                break
                            }
                        }
                        if ($hasAllDevices) {
                            $policy | Add-Member -NotePropertyName 'AssignmentReason' -NotePropertyValue "All Devices" -Force
                            $allDevicesAssignments.AppProtectionPolicies += $policy
                        }
                    }
                    catch {
                        Write-Host "Error fetching assignments for policy $($policy.displayName): $($_.Exception.Message)" -ForegroundColor Red
                    }
                }
            }

            # Get App Configuration Policies
            Write-Host "Fetching App Configuration Policies..." -ForegroundColor Yellow
            $appConfigPolicies = Get-IntuneEntities -EntityType "deviceAppManagement/mobileAppConfigurations"
            foreach ($policy in $appConfigPolicies) {
                $assignments = Get-IntuneAssignments -EntityType "mobileAppConfigurations" -EntityId $policy.id
                if ($assignments | Where-Object { $_.Reason -eq "All Devices" }) {
                    $policy | Add-Member -NotePropertyName 'AssignmentReason' -NotePropertyValue "All Devices" -Force
                    $allDevicesAssignments.AppConfigurationPolicies += $policy
                }
            }

            # Get Applications
            Write-Host "Fetching Applications..." -ForegroundColor Yellow
            $appUri = "$GraphEndpoint/beta/deviceAppManagement/mobileApps?`$filter=isAssigned eq true"
            $appResponse = Invoke-MgGraphRequest -Uri $appUri -Method Get
            $allApps = $appResponse.value
            while ($appResponse.'@odata.nextLink') {
                $appResponse = Invoke-MgGraphRequest -Uri $appResponse.'@odata.nextLink' -Method Get
                $allApps += $appResponse.value
            }
            $totalApps = $allApps.Count

            foreach ($app in $allApps) {
                # Filter out irrelevant apps
                if ($app.isFeatured -or $app.isBuiltIn) {
                    continue
                }

                $appId = $app.id
                $assignmentsUri = "$GraphEndpoint/beta/deviceAppManagement/mobileApps('$appId')/assignments"
                $assignmentResponse = Invoke-MgGraphRequest -Uri $assignmentsUri -Method Get

                foreach ($assignment in $assignmentResponse.value) {
                    if ($assignment.target.'@odata.type' -eq '#microsoft.graph.allDevicesAssignmentTarget') {
                        $appWithReason = $app.PSObject.Copy()
                        $appWithReason | Add-Member -NotePropertyName 'AssignmentReason' -NotePropertyValue "All Devices" -Force
                        switch ($assignment.intent) {
                            "required" { $allDevicesAssignments.RequiredApps += $appWithReason; break }
                            "available" { $allDevicesAssignments.AvailableApps += $appWithReason; break }
                            "uninstall" { $allDevicesAssignments.UninstallApps += $appWithReason; break }
                        }
                        break
                    }
                }
            }

            # Get Platform Scripts
            Write-Host "Fetching Platform Scripts..." -ForegroundColor Yellow
            $platformScripts = Get-IntuneEntities -EntityType "deviceManagementScripts"
            foreach ($script in $platformScripts) {
                $assignments = Get-IntuneAssignments -EntityType "deviceManagementScripts" -EntityId $script.id
                if ($assignments | Where-Object { $_.Reason -eq "All Devices" }) {
                    $script | Add-Member -NotePropertyName 'AssignmentReason' -NotePropertyValue "All Devices" -Force
                    $allDevicesAssignments.PlatformScripts += $script
                }
            }

            # Get Proactive Remediation Scripts
            Write-Host "Fetching Proactive Remediation Scripts..." -ForegroundColor Yellow
            $healthScripts = Get-IntuneEntities -EntityType "deviceHealthScripts"
            foreach ($script in $healthScripts) {
                $assignments = Get-IntuneAssignments -EntityType "deviceHealthScripts" -EntityId $script.id
                if ($assignments | Where-Object { $_.Reason -eq "All Devices" }) {
                    $script | Add-Member -NotePropertyName 'AssignmentReason' -NotePropertyValue "All Devices" -Force
                    $allDevicesAssignments.HealthScripts += $script
                }
            }

            # Display results
            Write-Host "`nPolicies Assigned to All Devices:" -ForegroundColor Green

            # Display Device Configurations
            Write-Host "`n------- Device Configurations -------" -ForegroundColor Cyan
            if ($allDevicesAssignments.DeviceConfigs.Count -eq 0) {
                Write-Host "No Device Configurations assigned to All Devices" -ForegroundColor Gray
            }
            else {
                foreach ($config in $allDevicesAssignments.DeviceConfigs) {
                    $configName = if ([string]::IsNullOrWhiteSpace($config.name)) { $config.displayName } else { $config.name }
                    Write-Host "Device Configuration Name: $configName, Configuration ID: $($config.id)" -ForegroundColor White
                    Add-ExportData -ExportData $exportData -Category "Device Configuration" -Items @($config) -AssignmentReason "All Devices"
                }
            }

            # Display Settings Catalog Policies
            Write-Host "`n------- Settings Catalog Policies -------" -ForegroundColor Cyan
            if ($allDevicesAssignments.SettingsCatalog.Count -eq 0) {
                Write-Host "No Settings Catalog Policies assigned to All Devices" -ForegroundColor Gray
            }
            else {
                foreach ($policy in $allDevicesAssignments.SettingsCatalog) {
                    $policyName = if ([string]::IsNullOrWhiteSpace($policy.name)) { $policy.displayName } else { $policy.name }
                    Write-Host "Settings Catalog Policy Name: $policyName, Policy ID: $($policy.id)" -ForegroundColor White
                    Add-ExportData -ExportData $exportData -Category "Settings Catalog Policy" -Items @($policy) -AssignmentReason "All Devices"
                }
            }

            # Display Administrative Templates
            Write-Host "`n------- Administrative Templates -------" -ForegroundColor Cyan
            if ($allDevicesAssignments.AdminTemplates.Count -eq 0) {
                Write-Host "No Administrative Templates assigned to All Devices" -ForegroundColor Gray
            }
            else {
                foreach ($template in $allDevicesAssignments.AdminTemplates) {
                    $templateName = if ([string]::IsNullOrWhiteSpace($template.name)) { $template.displayName } else { $template.name }
                    Write-Host "Administrative Template Name: $templateName, Template ID: $($template.id)" -ForegroundColor White
                    Add-ExportData -ExportData $exportData -Category "Administrative Template" -Items @($template) -AssignmentReason "All Devices"
                }
            }

            # Display Compliance Policies
            Write-Host "`n------- Compliance Policies -------" -ForegroundColor Cyan
            if ($allDevicesAssignments.CompliancePolicies.Count -eq 0) {
                Write-Host "No Compliance Policies assigned to All Devices" -ForegroundColor Gray
            }
            else {
                foreach ($policy in $allDevicesAssignments.CompliancePolicies) {
                    $policyName = if ([string]::IsNullOrWhiteSpace($policy.name)) { $policy.displayName } else { $policy.name }
                    Write-Host "Compliance Policy Name: $policyName, Policy ID: $($policy.id)" -ForegroundColor White
                    Add-ExportData -ExportData $exportData -Category "Compliance Policy" -Items @($policy) -AssignmentReason "All Devices"
                }
            }

            # Display App Protection Policies
            Write-Host "`n------- App Protection Policies -------" -ForegroundColor Cyan
            if ($allDevicesAssignments.AppProtectionPolicies.Count -eq 0) {
                Write-Host "No App Protection Policies assigned to All Devices" -ForegroundColor Gray
            }
            else {
                foreach ($policy in $allDevicesAssignments.AppProtectionPolicies) {
                    $policyName = $policy.displayName
                    $policyType = switch ($policy.'@odata.type') {
                        "#microsoft.graph.androidManagedAppProtection" { "Android" }
                        "#microsoft.graph.iosManagedAppProtection" { "iOS" }
                        "#microsoft.graph.windowsManagedAppProtection" { "Windows" }
                        default { "Unknown" }
                    }
                    Write-Host "App Protection Policy Name: $policyName, Policy ID: $($policy.id), Type: $policyType" -ForegroundColor White
                    Add-ExportData -ExportData $exportData -Category "App Protection Policy" -Items @($policy) -AssignmentReason "All Devices"
                }
            }

            # Display App Configuration Policies
            Write-Host "`n------- App Configuration Policies -------" -ForegroundColor Cyan
            if ($allDevicesAssignments.AppConfigurationPolicies.Count -eq 0) {
                Write-Host "No App Configuration Policies assigned to All Devices" -ForegroundColor Gray
            }
            else {
                foreach ($policy in $allDevicesAssignments.AppConfigurationPolicies) {
                    $policyName = if ([string]::IsNullOrWhiteSpace($policy.name)) { $policy.displayName } else { $policy.name }
                    Write-Host "App Configuration Policy Name: $policyName, Policy ID: $($policy.id)" -ForegroundColor White
                    Add-ExportData -ExportData $exportData -Category "App Configuration Policy" -Items @($policy) -AssignmentReason "All Devices"
                }
            }

            # Display Platform Scripts
            Write-Host "`n------- Platform Scripts -------" -ForegroundColor Cyan
            if ($allDevicesAssignments.PlatformScripts.Count -eq 0) {
                Write-Host "No Platform Scripts assigned to All Devices" -ForegroundColor Gray
            }
            else {
                foreach ($script in $allDevicesAssignments.PlatformScripts) {
                    $scriptName = if ([string]::IsNullOrWhiteSpace($script.name)) { $script.displayName } else { $script.name }
                    Write-Host "Script Name: $scriptName, Script ID: $($script.id)" -ForegroundColor White
                    Add-ExportData -ExportData $exportData -Category "Platform Scripts" -Items @($script) -AssignmentReason "All Devices"
                }
            }

            # Display Proactive Remediation Scripts
            Write-Host "`n------- Proactive Remediation Scripts -------" -ForegroundColor Cyan
            if ($allDevicesAssignments.HealthScripts.Count -eq 0) {
                Write-Host "No Proactive Remediation Scripts assigned to All Devices" -ForegroundColor Gray
            }
            else {
                foreach ($script in $allDevicesAssignments.HealthScripts) {
                    $scriptName = if ([string]::IsNullOrWhiteSpace($script.name)) { $script.displayName } else { $script.name }
                    Write-Host "Script Name: $scriptName, Script ID: $($script.id)" -ForegroundColor White
                    Add-ExportData -ExportData $exportData -Category "Proactive Remediation Scripts" -Items @($script) -AssignmentReason "All Devices"
                }
            }

            # Display Required Apps
            Write-Host "`n------- Required Apps -------" -ForegroundColor Cyan
            if ($allDevicesAssignments.RequiredApps.Count -eq 0) {
                Write-Host "No Required Apps assigned to All Devices" -ForegroundColor Gray
            }
            else {
                foreach ($app in $allDevicesAssignments.RequiredApps) {
                    $appName = $app.displayName
                    Write-Host "App Name: $appName, App ID: $($app.id)" -ForegroundColor White
                    Add-ExportData -ExportData $exportData -Category "Required Apps" -Items @($app) -AssignmentReason "All Devices"
                }
            }

            # Display Available Apps
            Write-Host "`n------- Available Apps -------" -ForegroundColor Cyan
            if ($allDevicesAssignments.AvailableApps.Count -eq 0) {
                Write-Host "No Available Apps assigned to All Devices" -ForegroundColor Gray
            }
            else {
                foreach ($app in $allDevicesAssignments.AvailableApps) {
                    $appName = $app.displayName
                    Write-Host "App Name: $appName, App ID: $($app.id)" -ForegroundColor White
                    Add-ExportData -ExportData $exportData -Category "Available Apps" -Items @($app) -AssignmentReason "All Devices"
                }
            }

            # Display Uninstall Apps
            Write-Host "`n------- Uninstall Apps -------" -ForegroundColor Cyan
            if ($allDevicesAssignments.UninstallApps.Count -eq 0) {
                Write-Host "No Uninstall Apps assigned to All Devices" -ForegroundColor Gray
            }
            else {
                foreach ($app in $allDevicesAssignments.UninstallApps) {
                    $appName = $app.displayName
                    Write-Host "App Name: $appName, App ID: $($app.id)" -ForegroundColor White
                    Add-ExportData -ExportData $exportData -Category "Uninstall Apps" -Items @($app) -AssignmentReason "All Devices"
                }
            }

            # Offer to export results
            $export = Read-Host "`nWould you like to export the results to CSV? (y/n)"
            if ($export -eq 'y') {
                $exportPath = Show-SaveFileDialog -DefaultFileName "IntuneAllDevicesAssignments.csv"
                if ($exportPath) {
                    $exportData | Export-Csv -Path $exportPath -NoTypeInformation
                    Write-Host "Results exported to $exportPath" -ForegroundColor Green
                }
            }
        }
        '7' {
            Write-Host "Generating HTML Report..." -ForegroundColor Green

            # Download the html-export.ps1 script from GitHub
            $downloadurl = "https://raw.githubusercontent.com/ugurkocde/IntuneAssignmentChecker/refs/heads/main/html-export.ps1"

            try {
                
                $htmlExportScript = (Invoke-WebRequest -Uri $downloadurl -UseBasicParsing).Content
                $scriptPath = ".\html-export.ps1"
                Set-Content -Path $scriptPath -Value $htmlExportScript

                # Import the script
                . $scriptPath

                # Generate the report with a fixed filename in the same directory
                $filePath = Join-Path (Get-Location) "IntuneAssignmentReport.html"
                Export-HTMLReport -FilePath $filePath

                # Ask if user wants to open the report
                $openReport = Read-Host "Would you like to open the report now? (y/n)"
                if ($openReport -eq 'y') {
                    Start-Process $filePath
                }

                # Clean up - remove the downloaded script
                if (Test-Path $scriptPath) {
                    Remove-Item -Path $scriptPath -Force
                    continue
                }
            }
            catch {
                Write-Host "Error: Failed to download or process the HTML export script. $($_.Exception.Message)" -ForegroundColor Red
            }
        }
        '8' {
            Write-Host "Fetching policies without assignments..." -ForegroundColor Green
            $exportData = [System.Collections.ArrayList]::new()

            # Initialize collections for policies without assignments
            $unassignedPolicies = @{
                DeviceConfigs            = @()
                SettingsCatalog          = @()
                AdminTemplates           = @()
                CompliancePolicies       = @()
                AppProtectionPolicies    = @()
                AppConfigurationPolicies = @()
                PlatformScripts          = @()
                HealthScripts            = @()
            }

            # Get Device Configurations
            Write-Host "Fetching Device Configurations..." -ForegroundColor Yellow
            $deviceConfigs = Get-IntuneEntities -EntityType "deviceConfigurations"
            foreach ($config in $deviceConfigs) {
                $assignments = Get-IntuneAssignments -EntityType "deviceConfigurations" -EntityId $config.id
                if ($assignments.Count -eq 0) {
                    $unassignedPolicies.DeviceConfigs += $config
                }
            }

            # Get Settings Catalog Policies
            Write-Host "Fetching Settings Catalog Policies..." -ForegroundColor Yellow
            $settingsCatalog = Get-IntuneEntities -EntityType "configurationPolicies"
            foreach ($policy in $settingsCatalog) {
                $assignments = Get-IntuneAssignments -EntityType "configurationPolicies" -EntityId $policy.id
                if ($assignments.Count -eq 0) {
                    $unassignedPolicies.SettingsCatalog += $policy
                }
            }

            # Get Administrative Templates
            Write-Host "Fetching Administrative Templates..." -ForegroundColor Yellow
            $adminTemplates = Get-IntuneEntities -EntityType "groupPolicyConfigurations"
            foreach ($template in $adminTemplates) {
                $assignments = Get-IntuneAssignments -EntityType "groupPolicyConfigurations" -EntityId $template.id
                if ($assignments.Count -eq 0) {
                    $unassignedPolicies.AdminTemplates += $template
                }
            }

            # Get Compliance Policies
            Write-Host "Fetching Compliance Policies..." -ForegroundColor Yellow
            $compliancePolicies = Get-IntuneEntities -EntityType "deviceCompliancePolicies"
            foreach ($policy in $compliancePolicies) {
                $assignments = Get-IntuneAssignments -EntityType "deviceCompliancePolicies" -EntityId $policy.id
                if ($assignments.Count -eq 0) {
                    $unassignedPolicies.CompliancePolicies += $policy
                }
            }

            # Get App Protection Policies
            Write-Host "Fetching App Protection Policies..." -ForegroundColor Yellow
            $appProtectionPolicies = Get-IntuneEntities -EntityType "deviceAppManagement/managedAppPolicies"
            foreach ($policy in $appProtectionPolicies) {
                $policyType = $policy.'@odata.type'
                $assignmentsUri = switch ($policyType) {
                    "#microsoft.graph.androidManagedAppProtection" { "$GraphEndpoint/beta/deviceAppManagement/androidManagedAppProtections('$($policy.id)')/assignments" }
                    "#microsoft.graph.iosManagedAppProtection" { "$GraphEndpoint/beta/deviceAppManagement/iosManagedAppProtections('$($policy.id)')/assignments" }
                    "#microsoft.graph.windowsManagedAppProtection" { "$GraphEndpoint/beta/deviceAppManagement/windowsManagedAppProtections('$($policy.id)')/assignments" }
                    default { $null }
                }

                if ($assignmentsUri) {
                    try {
                        $assignmentResponse = Invoke-MgGraphRequest -Uri $assignmentsUri -Method Get
                        if ($assignmentResponse.value.Count -eq 0) {
                            $unassignedPolicies.AppProtectionPolicies += $policy
                        }
                    }
                    catch {
                        Write-Host "Error fetching assignments for policy $($policy.displayName): $($_.Exception.Message)" -ForegroundColor Red
                    }
                }
            }

            # Get App Configuration Policies
            Write-Host "Fetching App Configuration Policies..." -ForegroundColor Yellow
            $appConfigPolicies = Get-IntuneEntities -EntityType "deviceAppManagement/mobileAppConfigurations"
            foreach ($policy in $appConfigPolicies) {
                $assignments = Get-IntuneAssignments -EntityType "mobileAppConfigurations" -EntityId $policy.id
                if ($assignments.Count -eq 0) {
                    $unassignedPolicies.AppConfigurationPolicies += $policy
                }
            }

            # Get Platform Scripts
            Write-Host "Fetching Platform Scripts..." -ForegroundColor Yellow
            $platformScripts = Get-IntuneEntities -EntityType "deviceManagementScripts"
            foreach ($script in $platformScripts) {
                $assignments = Get-IntuneAssignments -EntityType "deviceManagementScripts" -EntityId $script.id
                if ($assignments.Count -eq 0) {
                    $unassignedPolicies.PlatformScripts += $script
                }
            }

            # Get Proactive Remediation Scripts
            Write-Host "Fetching Proactive Remediation Scripts..." -ForegroundColor Yellow
            $healthScripts = Get-IntuneEntities -EntityType "deviceHealthScripts"
            foreach ($script in $healthScripts) {
                $assignments = Get-IntuneAssignments -EntityType "deviceHealthScripts" -EntityId $script.id
                if ($assignments.Count -eq 0) {
                    $unassignedPolicies.HealthScripts += $script
                }
            }

            # Display results
            Write-Host "`nPolicies Without Assignments:" -ForegroundColor Green

            # Display Device Configurations
            Write-Host "`n------- Device Configurations -------" -ForegroundColor Cyan
            if ($unassignedPolicies.DeviceConfigs.Count -eq 0) {
                Write-Host "No unassigned Device Configurations found" -ForegroundColor Gray
            }
            else {
                foreach ($config in $unassignedPolicies.DeviceConfigs) {
                    $configName = if ([string]::IsNullOrWhiteSpace($config.name)) { $config.displayName } else { $config.name }
                    Write-Host "Device Configuration Name: $configName, Configuration ID: $($config.id)" -ForegroundColor White
                    Add-ExportData -ExportData $exportData -Category "Device Configuration" -Items @($config) -AssignmentReason "No Assignment"
                }
            }

            # Display Settings Catalog Policies
            Write-Host "`n------- Settings Catalog Policies -------" -ForegroundColor Cyan
            if ($unassignedPolicies.SettingsCatalog.Count -eq 0) {
                Write-Host "No unassigned Settings Catalog Policies found" -ForegroundColor Gray
            }
            else {
                foreach ($policy in $unassignedPolicies.SettingsCatalog) {
                    $policyName = if ([string]::IsNullOrWhiteSpace($policy.name)) { $policy.displayName } else { $policy.name }
                    Write-Host "Settings Catalog Policy Name: $policyName, Policy ID: $($policy.id)" -ForegroundColor White
                    Add-ExportData -ExportData $exportData -Category "Settings Catalog Policy" -Items @($policy) -AssignmentReason "No Assignment"
                }
            }

            # Display Administrative Templates
            Write-Host "`n------- Administrative Templates -------" -ForegroundColor Cyan
            if ($unassignedPolicies.AdminTemplates.Count -eq 0) {
                Write-Host "No unassigned Administrative Templates found" -ForegroundColor Gray
            }
            else {
                foreach ($template in $unassignedPolicies.AdminTemplates) {
                    $templateName = if ([string]::IsNullOrWhiteSpace($template.name)) { $template.displayName } else { $template.name }
                    Write-Host "Administrative Template Name: $templateName, Template ID: $($template.id)" -ForegroundColor White
                    Add-ExportData -ExportData $exportData -Category "Administrative Template" -Items @($template) -AssignmentReason "No Assignment"
                }
            }

            # Display Compliance Policies
            Write-Host "`n------- Compliance Policies -------" -ForegroundColor Cyan
            if ($unassignedPolicies.CompliancePolicies.Count -eq 0) {
                Write-Host "No unassigned Compliance Policies found" -ForegroundColor Gray
            }
            else {
                foreach ($policy in $unassignedPolicies.CompliancePolicies) {
                    $policyName = if ([string]::IsNullOrWhiteSpace($policy.name)) { $policy.displayName } else { $policy.name }
                    Write-Host "Compliance Policy Name: $policyName, Policy ID: $($policy.id)" -ForegroundColor White
                    Add-ExportData -ExportData $exportData -Category "Compliance Policy" -Items @($policy) -AssignmentReason "No Assignment"
                }
            }

            # Display App Protection Policies
            Write-Host "`n------- App Protection Policies -------" -ForegroundColor Cyan
            if ($unassignedPolicies.AppProtectionPolicies.Count -eq 0) {
                Write-Host "No unassigned App Protection Policies found" -ForegroundColor Gray
            }
            else {
                foreach ($policy in $unassignedPolicies.AppProtectionPolicies) {
                    $policyName = $policy.displayName
                    $policyType = switch ($policy.'@odata.type') {
                        "#microsoft.graph.androidManagedAppProtection" { "Android" }
                        "#microsoft.graph.iosManagedAppProtection" { "iOS" }
                        "#microsoft.graph.windowsManagedAppProtection" { "Windows" }
                        default { "Unknown" }
                    }
                    Write-Host "App Protection Policy Name: $policyName, Policy ID: $($policy.id), Type: $policyType" -ForegroundColor White
                    Add-ExportData -ExportData $exportData -Category "App Protection Policy" -Items @($policy) -AssignmentReason "No Assignment"
                }
            }

            # Display App Configuration Policies
            Write-Host "`n------- App Configuration Policies -------" -ForegroundColor Cyan
            if ($unassignedPolicies.AppConfigurationPolicies.Count -eq 0) {
                Write-Host "No unassigned App Configuration Policies found" -ForegroundColor Gray
            }
            else {
                foreach ($policy in $unassignedPolicies.AppConfigurationPolicies) {
                    $policyName = if ([string]::IsNullOrWhiteSpace($policy.name)) { $policy.displayName } else { $policy.name }
                    Write-Host "App Configuration Policy Name: $policyName, Policy ID: $($policy.id)" -ForegroundColor White
                    Add-ExportData -ExportData $exportData -Category "App Configuration Policy" -Items @($policy) -AssignmentReason "No Assignment"
                }
            }

            # Display Platform Scripts
            Write-Host "`n------- Platform Scripts -------" -ForegroundColor Cyan
            if ($unassignedPolicies.PlatformScripts.Count -eq 0) {
                Write-Host "No unassigned Platform Scripts found" -ForegroundColor Gray
            }
            else {
                foreach ($script in $unassignedPolicies.PlatformScripts) {
                    $scriptName = if ([string]::IsNullOrWhiteSpace($script.name)) { $script.displayName } else { $script.name }
                    Write-Host "Script Name: $scriptName, Script ID: $($script.id)" -ForegroundColor White
                    Add-ExportData -ExportData $exportData -Category "Platform Scripts" -Items @($script) -AssignmentReason "No Assignment"
                }
            }

            # Display Proactive Remediation Scripts
            Write-Host "`n------- Proactive Remediation Scripts -------" -ForegroundColor Cyan
            if ($unassignedPolicies.HealthScripts.Count -eq 0) {
                Write-Host "No unassigned Proactive Remediation Scripts found" -ForegroundColor Gray
            }
            else {
                foreach ($script in $unassignedPolicies.HealthScripts) {
                    $scriptName = if ([string]::IsNullOrWhiteSpace($script.name)) { $script.displayName } else { $script.name }
                    Write-Host "Script Name: $scriptName, Script ID: $($script.id)" -ForegroundColor White
                    Add-ExportData -ExportData $exportData -Category "Proactive Remediation Scripts" -Items @($script) -AssignmentReason "No Assignment"
                }
            }

            # Offer to export results
            $export = Read-Host "`nWould you like to export the results to CSV? (y/n)"
            if ($export -eq 'y') {
                $exportPath = Show-SaveFileDialog -DefaultFileName "IntuneUnassignedPolicies.csv"
                if ($exportPath) {
                    $exportData | Export-Csv -Path $exportPath -NoTypeInformation
                    Write-Host "Results exported to $exportPath" -ForegroundColor Green
                }
            }
        }
       
        '9' {
            Write-Host "Checking for policies assigned to empty groups..." -ForegroundColor Green
            $exportData = [System.Collections.ArrayList]::new()

            # Helper function to check if a group is empty
            function Test-EmptyGroup {
                param (
                    [Parameter(Mandatory = $true)]
                    [string]$GroupId
                )

                try {
                    $membersUri = "$GraphEndpoint/v1.0/groups/$GroupId/members?`$select=id"
                    $response = Invoke-MgGraphRequest -Uri $membersUri -Method Get
                    return $response.value.Count -eq 0
                }
                catch {
                    Write-Host "Error checking members for group $GroupId : $($_.Exception.Message)" -ForegroundColor Red
                    return $false
                }
            }

            # Initialize collections for policies with empty group assignments
            $emptyGroupAssignments = @{
                DeviceConfigs            = @()
                SettingsCatalog          = @()
                AdminTemplates           = @()
                CompliancePolicies       = @()
                AppProtectionPolicies    = @()
                AppConfigurationPolicies = @()
                PlatformScripts          = @()
                HealthScripts            = @()
            }

            # Get Device Configurations
            Write-Host "Fetching Device Configurations..." -ForegroundColor Yellow
            $deviceConfigs = Get-IntuneEntities -EntityType "deviceConfigurations"
            foreach ($config in $deviceConfigs) {
                $assignments = Get-IntuneAssignments -EntityType "deviceConfigurations" -EntityId $config.id
                foreach ($assignment in $assignments) {
                    if ($assignment.Reason -eq "Group Assignment" -and $assignment.GroupId) {
                        $groupInfo = Get-GroupInfo -GroupId $assignment.GroupId
                        if ($groupInfo.Success -and (Test-EmptyGroup -GroupId $assignment.GroupId)) {
                            $config | Add-Member -NotePropertyName 'EmptyGroupInfo' -NotePropertyValue "Assigned to empty group: $($groupInfo.DisplayName)" -Force
                            $emptyGroupAssignments.DeviceConfigs += $config
                            break
                        }
                    }
                }
            }

            # Get Settings Catalog Policies
            Write-Host "Fetching Settings Catalog Policies..." -ForegroundColor Yellow
            $settingsCatalog = Get-IntuneEntities -EntityType "configurationPolicies"
            foreach ($policy in $settingsCatalog) {
                $assignments = Get-IntuneAssignments -EntityType "configurationPolicies" -EntityId $policy.id
                foreach ($assignment in $assignments) {
                    if ($assignment.Reason -eq "Group Assignment" -and $assignment.GroupId) {
                        $groupInfo = Get-GroupInfo -GroupId $assignment.GroupId
                        if ($groupInfo.Success -and (Test-EmptyGroup -GroupId $assignment.GroupId)) {
                            $policy | Add-Member -NotePropertyName 'EmptyGroupInfo' -NotePropertyValue "Assigned to empty group: $($groupInfo.DisplayName)" -Force
                            $emptyGroupAssignments.SettingsCatalog += $policy
                            break
                        }
                    }
                }
            }

            # Get Administrative Templates
            Write-Host "Fetching Administrative Templates..." -ForegroundColor Yellow
            $adminTemplates = Get-IntuneEntities -EntityType "groupPolicyConfigurations"
            foreach ($template in $adminTemplates) {
                $assignments = Get-IntuneAssignments -EntityType "groupPolicyConfigurations" -EntityId $template.id
                foreach ($assignment in $assignments) {
                    if ($assignment.Reason -eq "Group Assignment" -and $assignment.GroupId) {
                        $groupInfo = Get-GroupInfo -GroupId $assignment.GroupId
                        if ($groupInfo.Success -and (Test-EmptyGroup -GroupId $assignment.GroupId)) {
                            $template | Add-Member -NotePropertyName 'EmptyGroupInfo' -NotePropertyValue "Assigned to empty group: $($groupInfo.DisplayName)" -Force
                            $emptyGroupAssignments.AdminTemplates += $template
                            break
                        }
                    }
                }
            }

            # Get Compliance Policies
            Write-Host "Fetching Compliance Policies..." -ForegroundColor Yellow
            $compliancePolicies = Get-IntuneEntities -EntityType "deviceCompliancePolicies"
            foreach ($policy in $compliancePolicies) {
                $assignments = Get-IntuneAssignments -EntityType "deviceCompliancePolicies" -EntityId $policy.id
                foreach ($assignment in $assignments) {
                    if ($assignment.Reason -eq "Group Assignment" -and $assignment.GroupId) {
                        $groupInfo = Get-GroupInfo -GroupId $assignment.GroupId
                        if ($groupInfo.Success -and (Test-EmptyGroup -GroupId $assignment.GroupId)) {
                            $policy | Add-Member -NotePropertyName 'EmptyGroupInfo' -NotePropertyValue "Assigned to empty group: $($groupInfo.DisplayName)" -Force
                            $emptyGroupAssignments.CompliancePolicies += $policy
                            break
                        }
                    }
                }
            }

            # Get App Protection Policies
            Write-Host "Fetching App Protection Policies..." -ForegroundColor Yellow
            $appProtectionPolicies = Get-IntuneEntities -EntityType "deviceAppManagement/managedAppPolicies"
            foreach ($policy in $appProtectionPolicies) {
                $policyType = $policy.'@odata.type'
                $assignmentsUri = switch ($policyType) {
                    "#microsoft.graph.androidManagedAppProtection" { "$GraphEndpoint/beta/deviceAppManagement/androidManagedAppProtections('$($policy.id)')/assignments" }
                    "#microsoft.graph.iosManagedAppProtection" { "$GraphEndpoint/beta/deviceAppManagement/iosManagedAppProtections('$($policy.id)')/assignments" }
                    "#microsoft.graph.windowsManagedAppProtection" { "$GraphEndpoint/beta/deviceAppManagement/windowsManagedAppProtections('$($policy.id)')/assignments" }
                    default { $null }
                }

                if ($assignmentsUri) {
                    try {
                        $assignmentResponse = Invoke-MgGraphRequest -Uri $assignmentsUri -Method Get
                        $assignments = @()
                        foreach ($assignment in $assignmentResponse.value) {
                            $assignmentReason = $null
                            switch ($assignment.target.'@odata.type') {
                                '#microsoft.graph.allLicensedUsersAssignmentTarget' { 
                                    $assignmentReason = "All Users"
                                }
                                '#microsoft.graph.groupAssignmentTarget' {
                                    if (!$GroupId -or $assignment.target.groupId -eq $GroupId) {
                                        $assignmentReason = "Group Assignment"
                                    }
                                }
                            }

                            if ($assignmentReason) {
                                $assignments += @{
                                    Reason  = $assignmentReason
                                    GroupId = $assignment.target.groupId
                                }
                            }
                        }

                        if ($assignments.Count -gt 0) {
                            $assignmentSummary = $assignments | ForEach-Object {
                                if ($_.Reason -eq "Group Assignment") {
                                    $groupInfo = Get-GroupInfo -GroupId $_.GroupId
                                    "$($_.Reason) - $($groupInfo.DisplayName)"
                                }
                                else {
                                    $_.Reason
                                }
                            }
                            $policy | Add-Member -NotePropertyName 'AssignmentSummary' -NotePropertyValue ($assignmentSummary -join "; ") -Force
                            $emptyGroupAssignments.AppProtectionPolicies += $policy
                        }
                    }
                    catch {
                        Write-Host "Error fetching assignments for policy $($policy.displayName): $($_.Exception.Message)" -ForegroundColor Red
                    }
                }
            }

            # Get App Configuration Policies
            Write-Host "Fetching App Configuration Policies..." -ForegroundColor Yellow
            $appConfigPolicies = Get-IntuneEntities -EntityType "deviceAppManagement/mobileAppConfigurations"
            foreach ($policy in $appConfigPolicies) {
                $assignments = Get-IntuneAssignments -EntityType "mobileAppConfigurations" -EntityId $policy.id
                foreach ($assignment in $assignments) {
                    if ($assignment.Reason -eq "Group Assignment" -and $assignment.GroupId) {
                        $groupInfo = Get-GroupInfo -GroupId $assignment.GroupId
                        if ($groupInfo.Success -and (Test-EmptyGroup -GroupId $assignment.GroupId)) {
                            $policy | Add-Member -NotePropertyName 'EmptyGroupInfo' -NotePropertyValue "Assigned to empty group: $($groupInfo.DisplayName)" -Force
                            $emptyGroupAssignments.AppConfigurationPolicies += $policy
                            break
                        }
                    }
                }
            }

            # Get Platform Scripts
            Write-Host "Fetching Platform Scripts..." -ForegroundColor Yellow
            $platformScripts = Get-IntuneEntities -EntityType "deviceManagementScripts"
            foreach ($script in $platformScripts) {
                $assignments = Get-IntuneAssignments -EntityType "deviceManagementScripts" -EntityId $script.id
                foreach ($assignment in $assignments) {
                    if ($assignment.Reason -eq "Group Assignment" -and $assignment.GroupId) {
                        $groupInfo = Get-GroupInfo -GroupId $assignment.GroupId
                        if ($groupInfo.Success -and (Test-EmptyGroup -GroupId $assignment.GroupId)) {
                            $script | Add-Member -NotePropertyName 'EmptyGroupInfo' -NotePropertyValue "Assigned to empty group: $($groupInfo.DisplayName)" -Force
                            $emptyGroupAssignments.PlatformScripts += $script
                            break
                        }
                    }
                }
            }

            # Get Proactive Remediation Scripts
            Write-Host "Fetching Proactive Remediation Scripts..." -ForegroundColor Yellow
            $healthScripts = Get-IntuneEntities -EntityType "deviceHealthScripts"
            foreach ($script in $healthScripts) {
                $assignments = Get-IntuneAssignments -EntityType "deviceHealthScripts" -EntityId $script.id
                foreach ($assignment in $assignments) {
                    if ($assignment.Reason -eq "Group Assignment" -and $assignment.GroupId) {
                        $groupInfo = Get-GroupInfo -GroupId $assignment.GroupId
                        if ($groupInfo.Success -and (Test-EmptyGroup -GroupId $assignment.GroupId)) {
                            $script | Add-Member -NotePropertyName 'EmptyGroupInfo' -NotePropertyValue "Assigned to empty group: $($groupInfo.DisplayName)" -Force
                            $emptyGroupAssignments.HealthScripts += $script
                            break
                        }
                    }
                }
            }

            # Display results
            Write-Host "`nPolicies Assigned to Empty Groups:" -ForegroundColor Green

            # Display Device Configurations
            Write-Host "`n------- Device Configurations -------" -ForegroundColor Cyan
            if ($emptyGroupAssignments.DeviceConfigs.Count -eq 0) {
                Write-Host "No Device Configurations assigned to empty groups" -ForegroundColor Gray
            }
            else {
                foreach ($config in $emptyGroupAssignments.DeviceConfigs) {
                    $configName = if ([string]::IsNullOrWhiteSpace($config.name)) { $config.displayName } else { $config.name }
                    Write-Host "Device Configuration Name: $configName" -ForegroundColor White
                    Write-Host "Configuration ID: $($config.id)" -ForegroundColor Gray
                    Write-Host "$($config.EmptyGroupInfo)" -ForegroundColor Yellow
                    Write-Host ""
                    Add-ExportData -ExportData $exportData -Category "Device Configuration" -Items @($config) -AssignmentReason $config.EmptyGroupInfo
                }
            }

            # Display Settings Catalog Policies
            Write-Host "`n------- Settings Catalog Policies -------" -ForegroundColor Cyan
            if ($emptyGroupAssignments.SettingsCatalog.Count -eq 0) {
                Write-Host "No Settings Catalog Policies assigned to empty groups" -ForegroundColor Gray
            }
            else {
                foreach ($policy in $emptyGroupAssignments.SettingsCatalog) {
                    $policyName = if ([string]::IsNullOrWhiteSpace($policy.name)) { $policy.displayName } else { $policy.name }
                    Write-Host "Settings Catalog Policy Name: $policyName" -ForegroundColor White
                    Write-Host "Policy ID: $($policy.id)" -ForegroundColor Gray
                    Write-Host "$($policy.EmptyGroupInfo)" -ForegroundColor Yellow
                    Write-Host ""
                    Add-ExportData -ExportData $exportData -Category "Settings Catalog Policy" -Items @($policy) -AssignmentReason $policy.EmptyGroupInfo
                }
            }

            # Display Administrative Templates
            Write-Host "`n------- Administrative Templates -------" -ForegroundColor Cyan
            if ($emptyGroupAssignments.AdminTemplates.Count -eq 0) {
                Write-Host "No Administrative Templates assigned to empty groups" -ForegroundColor Gray
            }
            else {
                foreach ($template in $emptyGroupAssignments.AdminTemplates) {
                    $templateName = if ([string]::IsNullOrWhiteSpace($template.name)) { $template.displayName } else { $template.name }
                    Write-Host "Administrative Template Name: $templateName" -ForegroundColor White
                    Write-Host "Template ID: $($template.id)" -ForegroundColor Gray
                    Write-Host "$($template.EmptyGroupInfo)" -ForegroundColor Yellow
                    Write-Host ""
                    Add-ExportData -ExportData $exportData -Category "Administrative Template" -Items @($template) -AssignmentReason $template.EmptyGroupInfo
                }
            }

            # Display Compliance Policies
            Write-Host "`n------- Compliance Policies -------" -ForegroundColor Cyan
            if ($emptyGroupAssignments.CompliancePolicies.Count -eq 0) {
                Write-Host "No Compliance Policies assigned to empty groups" -ForegroundColor Gray
            }
            else {
                foreach ($policy in $emptyGroupAssignments.CompliancePolicies) {
                    $policyName = if ([string]::IsNullOrWhiteSpace($policy.name)) { $policy.displayName } else { $policy.name }
                    Write-Host "Compliance Policy Name: $policyName" -ForegroundColor White
                    Write-Host "Policy ID: $($policy.id)" -ForegroundColor Gray
                    Write-Host "$($policy.EmptyGroupInfo)" -ForegroundColor Yellow
                    Write-Host ""
                    Add-ExportData -ExportData $exportData -Category "Compliance Policy" -Items @($policy) -AssignmentReason $policy.EmptyGroupInfo
                }
            }

            # Display App Protection Policies
            Write-Host "`n------- App Protection Policies -------" -ForegroundColor Cyan
            if ($emptyGroupAssignments.AppProtectionPolicies.Count -eq 0) {
                Write-Host "No App Protection Policies assigned to empty groups" -ForegroundColor Gray
            }
            else {
                foreach ($policy in $emptyGroupAssignments.AppProtectionPolicies) {
                    $policyName = $policy.displayName
                    $policyType = switch ($policy.'@odata.type') {
                        "#microsoft.graph.androidManagedAppProtection" { "Android" }
                        "#microsoft.graph.iosManagedAppProtection" { "iOS" }
                        "#microsoft.graph.windowsManagedAppProtection" { "Windows" }
                        default { "Unknown" }
                    }
                    Write-Host "App Protection Policy Name: $policyName" -ForegroundColor White
                    Write-Host "Policy ID: $($policy.id), Type: $policyType" -ForegroundColor Gray
                    Write-Host "$($policy.EmptyGroupInfo)" -ForegroundColor Yellow
                    Write-Host ""
                    Add-ExportData -ExportData $exportData -Category "App Protection Policy" -Items @($policy) -AssignmentReason $policy.EmptyGroupInfo
                }
            }

            # Display App Configuration Policies
            Write-Host "`n------- App Configuration Policies -------" -ForegroundColor Cyan
            if ($emptyGroupAssignments.AppConfigurationPolicies.Count -eq 0) {
                Write-Host "No App Configuration Policies assigned to empty groups" -ForegroundColor Gray
            }
            else {
                foreach ($policy in $emptyGroupAssignments.AppConfigurationPolicies) {
                    $policyName = if ([string]::IsNullOrWhiteSpace($policy.name)) { $policy.displayName } else { $policy.name }
                    Write-Host "App Configuration Policy Name: $policyName" -ForegroundColor White
                    Write-Host "Policy ID: $($policy.id)" -ForegroundColor Gray
                    Write-Host "$($policy.EmptyGroupInfo)" -ForegroundColor Yellow
                    Write-Host ""
                    Add-ExportData -ExportData $exportData -Category "App Configuration Policy" -Items @($policy) -AssignmentReason $policy.EmptyGroupInfo
                }
            }

            # Display Platform Scripts
            Write-Host "`n------- Platform Scripts -------" -ForegroundColor Cyan
            if ($emptyGroupAssignments.PlatformScripts.Count -eq 0) {
                Write-Host "No Platform Scripts assigned to empty groups" -ForegroundColor Gray
            }
            else {
                foreach ($script in $emptyGroupAssignments.PlatformScripts) {
                    $scriptName = if ([string]::IsNullOrWhiteSpace($script.name)) { $script.displayName } else { $script.name }
                    Write-Host "Script Name: $scriptName" -ForegroundColor White
                    Write-Host "Script ID: $($script.id)" -ForegroundColor Gray
                    Write-Host "$($script.EmptyGroupInfo)" -ForegroundColor Yellow
                    Write-Host ""
                    Add-ExportData -ExportData $exportData -Category "Platform Scripts" -Items @($script) -AssignmentReason $script.EmptyGroupInfo
                }
            }

            # Display Proactive Remediation Scripts
            Write-Host "`n------- Proactive Remediation Scripts -------" -ForegroundColor Cyan
            if ($emptyGroupAssignments.HealthScripts.Count -eq 0) {
                Write-Host "No Proactive Remediation Scripts assigned to empty groups" -ForegroundColor Gray
            }
            else {
                foreach ($script in $emptyGroupAssignments.HealthScripts) {
                    $scriptName = if ([string]::IsNullOrWhiteSpace($script.name)) { $script.displayName } else { $script.name }
                    Write-Host "Script Name: $scriptName" -ForegroundColor White
                    Write-Host "Script ID: $($script.id)" -ForegroundColor Gray
                    Write-Host "$($script.EmptyGroupInfo)" -ForegroundColor Yellow
                    Write-Host ""
                    Add-ExportData -ExportData $exportData -Category "Proactive Remediation Scripts" -Items @($script) -AssignmentReason $script.EmptyGroupInfo
                }
            }

            # Offer to export results
            $export = Read-Host "`nWould you like to export the results to CSV? (y/n)"
            if ($export -eq 'y') {
                $exportPath = Show-SaveFileDialog -DefaultFileName "IntuneEmptyGroupAssignments.csv"
                if ($exportPath) {
                    $exportData | Export-Csv -Path $exportPath -NoTypeInformation
                    Write-Host "Results exported to $exportPath" -ForegroundColor Green
                }
            }
        }
        '10' {
            Write-Host "⚠️  WARNING: Administrative Templates will be deprecated in December 2024" -ForegroundColor Yellow
            Write-Host "Microsoft recommends migrating to Settings Catalog" -ForegroundColor Yellow
            Write-Host ""
            Write-Host "Fetching all Administrative Templates..." -ForegroundColor Green
            $exportData = [System.Collections.ArrayList]::new()

            # Get Administrative Templates
            $adminTemplates = Get-IntuneEntities -EntityType "groupPolicyConfigurations"
            
            if ($adminTemplates.Count -eq 0) {
                Write-Host "No Administrative Templates found" -ForegroundColor Gray
            }
            else {
                # Process each template and its assignments
                foreach ($template in $adminTemplates) {
                    $assignments = Get-IntuneAssignments -EntityType "groupPolicyConfigurations" -EntityId $template.id
                    $assignmentSummary = $assignments | ForEach-Object {
                        if ($_.Reason -eq "Group Assignment") {
                            $groupInfo = Get-GroupInfo -GroupId $_.GroupId
                            "$($_.Reason) - $($groupInfo.DisplayName)"
                        }
                        else {
                            $_.Reason
                        }
                    }
                    $template | Add-Member -NotePropertyName 'AssignmentSummary' -NotePropertyValue ($assignmentSummary -join "; ") -Force
                }

                # Display results in a table format
                Write-Host "`n------- Administrative Templates -------" -ForegroundColor Cyan
                
                # Create table header
                $headerFormat = "{0,-50} {1,-40} {2,-50}" -f "Template Name", "Template ID", "Assignments"
                $separator = "-" * 140
                
                Write-Host $separator
                Write-Host $headerFormat -ForegroundColor Yellow
                Write-Host $separator
                
                foreach ($template in $adminTemplates) {
                    $templateName = if ([string]::IsNullOrWhiteSpace($template.name)) { 
                        $template.displayName 
                    }
                    else { 
                        $template.name 
                    }
                    
                    # Truncate long names and add ellipsis
                    if ($templateName.Length -gt 47) {
                        $templateName = $templateName.Substring(0, 44) + "..."
                    }
                    
                    # Format ID
                    $id = $template.id
                    if ($id.Length -gt 37) {
                        $id = $id.Substring(0, 34) + "..."
                    }
                    
                    # Format assignment summary
                    $assignments = if ($template.AssignmentSummary) { 
                        $template.AssignmentSummary 
                    }
                    else { 
                        "No Assignments" 
                    }
                    if ($assignments.Length -gt 47) {
                        $assignments = $assignments.Substring(0, 44) + "..."
                    }
                    
                    # Output formatted row
                    $rowFormat = "{0,-50} {1,-40} {2,-50}" -f $templateName, $id, $assignments
                    Write-Host $rowFormat -ForegroundColor White
                    
                    # Add to export data
                    Add-ExportData -ExportData $exportData -Category "Administrative Template" -Items @($template) -AssignmentReason $template.AssignmentSummary
                }
                
                Write-Host $separator
                
                # Display summary
                Write-Host "`nSummary:" -ForegroundColor Cyan
                Write-Host "Total Administrative Templates: $($adminTemplates.Count)" -ForegroundColor White
                $assignedCount = ($adminTemplates | Where-Object { $_.AssignmentSummary }).Count
                $unassignedCount = $adminTemplates.Count - $assignedCount
                Write-Host "Templates with assignments: $assignedCount" -ForegroundColor White
                Write-Host "Templates without assignments: $unassignedCount" -ForegroundColor White
                
                # Offer to export results
                $export = Read-Host "`nWould you like to export the results to CSV? (y/n)"
                if ($export -eq 'y') {
                    $exportPath = Show-SaveFileDialog -DefaultFileName "IntuneAdministrativeTemplates.csv"
                    if ($exportPath) {
                        $exportData | Export-Csv -Path $exportPath -NoTypeInformation
                        Write-Host "Results exported to $exportPath" -ForegroundColor Green
                    }
                }
            }
        }
        '11' {
            Write-Host "Compare Group Assignments chosen" -ForegroundColor Green

            # Prompt for Group names or IDs
            Write-Host "Please enter Group names or Object IDs to compare, separated by commas (,): " -ForegroundColor Cyan
            Write-Host "Example: 'Marketing Team, 12345678-1234-1234-1234-123456789012'" -ForegroundColor Gray
            $groupInput = Read-Host
            $groupInputs = $groupInput -split ',' | ForEach-Object { $_.Trim() }

            if ($groupInputs.Count -lt 2) {
                Write-Host "Please provide at least two groups to compare." -ForegroundColor Red
                continue
            }

            # Before caching starts, initialize the group assignments hashtable
            $groupAssignments = @{}

            # Process each group input
            $resolvedGroups = @{}
            foreach ($input in $groupInputs) {
                Write-Host "`nProcessing input: $input" -ForegroundColor Yellow

                # Initialize variables
                $groupId = $null
                $groupName = $null

                # Check if input is a GUID
                if ($input -match '^[0-9a-fA-F]{8}-([0-9a-fA-F]{4}-){3}[0-9a-fA-F]{12}$') {
                    try {
                        # Get group info from Graph API
                        $groupUri = "$GraphEndpoint/v1.0/groups/$input"
                        $groupResponse = Invoke-MgGraphRequest -Uri $groupUri -Method Get
                        $groupId = $groupResponse.id
                        $groupName = $groupResponse.displayName
                        $resolvedGroups[$groupId] = $groupName
                
                        # Initialize collections for this group (Add HealthScripts here)
                        $groupAssignments[$groupName] = @{
                            DeviceConfigs      = [System.Collections.ArrayList]::new()
                            SettingsCatalog    = [System.Collections.ArrayList]::new()
                            AdminTemplates     = [System.Collections.ArrayList]::new()
                            CompliancePolicies = [System.Collections.ArrayList]::new()
                            RequiredApps       = [System.Collections.ArrayList]::new()
                            AvailableApps      = [System.Collections.ArrayList]::new()
                            AppsUninstall      = [System.Collections.ArrayList]::new()
                            PlatformScripts    = [System.Collections.ArrayList]::new()
                            HealthScripts      = [System.Collections.ArrayList]::new()
                        }
                
                        Write-Host "Found group by ID: $groupName" -ForegroundColor Green
                    }
                    catch {
                        Write-Host "No group found with ID: $input" -ForegroundColor Red
                        continue
                    }
                }
                else {
                    # Try to find group by display name
                    $groupUri = "$GraphEndpoint/v1.0/groups?`$filter=displayName eq '$input'"
                    $groupResponse = Invoke-MgGraphRequest -Uri $groupUri -Method Get

                    if ($groupResponse.value.Count -eq 0) {
                        Write-Host "No group found with name: $input" -ForegroundColor Red
                        continue
                    }
                    elseif ($groupResponse.value.Count -gt 1) {
                        Write-Host "Multiple groups found with name: $input. Please use the Object ID instead:" -ForegroundColor Red
                        foreach ($group in $groupResponse.value) {
                            Write-Host "  - $($group.displayName) (ID: $($group.id))" -ForegroundColor Yellow
                        }
                        continue
                    }

                    $groupId = $groupResponse.value[0].id
                    $groupName = $groupResponse.value[0].displayName
                    $resolvedGroups[$groupId] = $groupName
            
                    # Initialize collections for this group (Add HealthScripts here)
                    $groupAssignments[$groupName] = @{
                        DeviceConfigs      = [System.Collections.ArrayList]::new()
                        SettingsCatalog    = [System.Collections.ArrayList]::new()
                        AdminTemplates     = [System.Collections.ArrayList]::new()
                        CompliancePolicies = [System.Collections.ArrayList]::new()
                        RequiredApps       = [System.Collections.ArrayList]::new()
                        AvailableApps      = [System.Collections.ArrayList]::new()
                        AppsUninstall      = [System.Collections.ArrayList]::new()
                        PlatformScripts    = [System.Collections.ArrayList]::new()
                        HealthScripts      = [System.Collections.ArrayList]::new()
                    }
            
                    Write-Host "Found group by name: $groupName (ID: $groupId)" -ForegroundColor Green
                }

                # Process Device Configurations
                $deviceConfigsUri = "$GraphEndpoint/beta/deviceManagement/deviceConfigurations"
                $deviceConfigsResponse = Invoke-MgGraphRequest -Uri $deviceConfigsUri -Method Get
                $allDeviceConfigs = $deviceConfigsResponse.value
                while ($deviceConfigsResponse.'@odata.nextLink') {
                    $deviceConfigsResponse = Invoke-MgGraphRequest -Uri $deviceConfigsResponse.'@odata.nextLink' -Method Get
                    $allDeviceConfigs += $deviceConfigsResponse.value
                }
                $totalDeviceConfigs = $allDeviceConfigs.Count
                $currentDeviceConfig = 0
                foreach ($config in $allDeviceConfigs) {
                    $currentDeviceConfig++
                    Write-Host "`rFetching Device Configuration $currentDeviceConfig of $totalDeviceConfigs" -NoNewline
                    $configId = $config.id
                    $assignmentsUri = "$GraphEndpoint/beta/deviceManagement/deviceConfigurations('$configId')/assignments"
                    $assignmentResponse = Invoke-MgGraphRequest -Uri $assignmentsUri -Method Get
            
                    if ($assignmentResponse.value | Where-Object { $_.target.groupId -eq $groupId }) {
                        [void]$groupAssignments[$groupName].DeviceConfigs.Add($config.displayName)
                    }
                }
                Write-Host "`rFetching Device Configuration $totalDeviceConfigs of $totalDeviceConfigs" -NoNewline
                Start-Sleep -Milliseconds 100
                Write-Host ""  # Move to the next line after the loop

                # Process Settings Catalog
                $settingsCatalogUri = "$GraphEndpoint/beta/deviceManagement/configurationPolicies"
                $settingsCatalogResponse = Invoke-MgGraphRequest -Uri $settingsCatalogUri -Method Get

                foreach ($policy in $settingsCatalogResponse.value) {
                    $policyId = $policy.id
                    $assignmentsUri = "$GraphEndpoint/beta/deviceManagement/configurationPolicies('$policyId')/assignments"
                    $assignmentResponse = Invoke-MgGraphRequest -Uri $assignmentsUri -Method Get

                    if ($assignmentResponse.value | Where-Object { $_.target.groupId -eq $groupId }) {
                        [void]$groupAssignments[$groupName].SettingsCatalog.Add($policy.name)
                    }
                }

                # Process Administrative Templates
                $adminTemplatesUri = "$GraphEndpoint/beta/deviceManagement/groupPolicyConfigurations"
                $adminTemplatesResponse = Invoke-MgGraphRequest -Uri $adminTemplatesUri -Method Get

                foreach ($template in $adminTemplatesResponse.value) {
                    $templateId = $template.id
                    $assignmentsUri = "$GraphEndpoint/beta/deviceManagement/groupPolicyConfigurations('$templateId')/assignments"
                    $assignmentResponse = Invoke-MgGraphRequest -Uri $assignmentsUri -Method Get

                    if ($assignmentResponse.value | Where-Object { $_.target.groupId -eq $groupId }) {
                        [void]$groupAssignments[$groupName].AdminTemplates.Add($template.displayName)
                    }
                }

                # Process Compliance Policies
                $complianceUri = "$GraphEndpoint/beta/deviceManagement/deviceCompliancePolicies"
                $complianceResponse = Invoke-MgGraphRequest -Uri $complianceUri -Method Get

                foreach ($policy in $complianceResponse.value) {
                    $policyId = $policy.id
                    $assignmentsUri = "$GraphEndpoint/beta/deviceManagement/deviceCompliancePolicies('$policyId')/assignments"
                    $assignmentResponse = Invoke-MgGraphRequest -Uri $assignmentsUri -Method Get

                    if ($assignmentResponse.value | Where-Object { $_.target.groupId -eq $groupId }) {
                        [void]$groupAssignments[$groupName].CompliancePolicies.Add($policy.displayName)
                    }
                }

                # Process Apps
                $appUri = "$GraphEndpoint/beta/deviceAppManagement/mobileApps?`$filter=isAssigned eq true"
                $appResponse = Invoke-MgGraphRequest -Uri $appUri -Method Get

                foreach ($app in $appResponse.value) {
                    # Skip built-in and Microsoft apps
                    if ($app.isFeatured -or $app.isBuiltIn) {
                        continue
                    }

                    $appId = $app.id
                    $assignmentsUri = "$GraphEndpoint/beta/deviceAppManagement/mobileApps('$appId')/assignments"
                    $assignmentResponse = Invoke-MgGraphRequest -Uri $assignmentsUri -Method Get

                    foreach ($assignment in $assignmentResponse.value) {
                        if ($assignment.target.groupId -eq $groupId) {
                            switch ($assignment.intent) {
                                "required" { [void]$groupAssignments[$groupName].RequiredApps.Add($app.displayName) }
                                "available" { [void]$groupAssignments[$groupName].AvailableApps.Add($app.displayName) }
                                "uninstall" { [void]$groupAssignments[$groupName].UninstallApps.Add($app.displayName) }
                            }
                        }
                    }
                }

                # Process Platform Scripts (PowerShell)
                $scriptsUri = "$GraphEndpoint/beta/deviceManagement/deviceManagementScripts"
                $scriptsResponse = Invoke-MgGraphRequest -Uri $scriptsUri -Method Get
                # For PowerShell scripts, we need to check the script type
                foreach ($script in $scriptsResponse.value) {
                    $scriptId = $script.id
                    $assignmentsUri = "$GraphEndpoint/beta/deviceManagement/deviceManagementScripts('$scriptId')/assignments"
                    $assignmentResponse = Invoke-MgGraphRequest -Uri $assignmentsUri -Method Get

                    if ($assignmentResponse.value | Where-Object { $_.target.groupId -eq $groupId }) {
                        $scriptInfo = "$($script.displayName) (PowerShell)"
                        [void]$groupAssignments[$groupName].PlatformScripts.Add($scriptInfo)
                    }
                }

                # Process Shell Scripts (macOS)
                $shellScriptsUri = "$GraphEndpoint/beta/deviceManagement/deviceShellScripts"
                $shellScriptsResponse = Invoke-MgGraphRequest -Uri $shellScriptsUri -Method Get
                # For Shell scripts, we need to check the script type
                foreach ($script in $shellScriptsResponse.value) {
                    $scriptId = $script.id
                    $assignmentsUri = "$GraphEndpoint/beta/deviceManagement/deviceShellScripts('$scriptId')/groupAssignments"
                    $assignmentResponse = Invoke-MgGraphRequest -Uri $assignmentsUri -Method Get

                    if ($assignmentResponse.value | Where-Object { $_.targetGroupId -eq $groupId }) {
                        $scriptInfo = "$($script.displayName) (Shell)"
                        [void]$groupAssignments[$groupName].PlatformScripts.Add($scriptInfo)
                    }
                }

                # Fetch and process Proactive Remediation Scripts (deviceHealthScripts)
                $healthScriptsUri = "$GraphEndpoint/beta/deviceManagement/deviceHealthScripts"
                $healthScriptsResponse = Invoke-MgGraphRequest -Uri $healthScriptsUri -Method Get
                foreach ($script in $healthScriptsResponse.value) {
                    $scriptId = $script.id
                    $assignmentsUri = "$GraphEndpoint/beta/deviceManagement/deviceHealthScripts('$scriptId')/assignments"
                    $assignmentResponse = Invoke-MgGraphRequest -Uri $assignmentsUri -Method Get

                    if ($assignmentResponse.value | Where-Object { $_.target.'@odata.type' -eq '#microsoft.graph.groupAssignmentTarget' -and $_.target.groupId -eq $groupId }) {
                        [void]$groupAssignments[$groupName].HealthScripts.Add($script.displayName)
                    }
                }

            }

            # Comparison Results section
            Write-Host "`nComparison Results:" -ForegroundColor Cyan
            Write-Host "Comparing assignments between groups:" -ForegroundColor White
            foreach ($groupName in $groupAssignments.Keys) {
                Write-Host "  • $groupName" -ForegroundColor White
            }
            Write-Host ""

            # Update categories to include "Proactive Remediation Scripts"
            $categories = @{
                "Settings Catalog"              = "SettingsCatalog"
                "Administrative Templates"      = "AdminTemplates"
                "Compliance Policies"           = "CompliancePolicies"
                "Available Apps"                = "AvailableApps"
                "Required Apps"                 = "RequiredApps"
                "Platform Scripts"              = "PlatformScripts"
                "Device Configurations"         = "DeviceConfigs"
                "Uninstall Apps"                = "UninstallApps"
                "Proactive Remediation Scripts" = "HealthScripts"
            }

            # First pass to collect all unique policies
            $uniquePolicies = [System.Collections.ArrayList]@()
            foreach ($groupName in $groupAssignments.Keys) {
                foreach ($categoryKey in $categories.Values) {
                    foreach ($policy in $groupAssignments[$groupName][$categoryKey]) {
                        if ($uniquePolicies -notcontains $policy) {
                            $null = $uniquePolicies.Add($policy)
                        }
                    }
                }
            }

            Write-Host "Found $($uniquePolicies.Count) unique policies/apps/scripts across all groups`n" -ForegroundColor Yellow

            # Display comparison for each category
            foreach ($category in $categories.Keys) {
                $categoryKey = $categories[$category]

                Write-Host "=== $category ===" -ForegroundColor Cyan
                $foundAssignments = $false

                foreach ($policy in $uniquePolicies) {
                    $assignedGroups = @()
                    foreach ($groupName in $groupAssignments.Keys) {
                        if ($groupAssignments[$groupName][$categoryKey] -contains $policy) {
                            $assignedGroups += $groupName
                        }
                    }

                    if ($assignedGroups.Count -gt 0) {
                        $foundAssignments = $true
                        Write-Host "📋 Policy: " -NoNewline -ForegroundColor White
                        Write-Host "$policy" -ForegroundColor Yellow

                        if ($assignedGroups.Count -gt 1) {
                            Write-Host "  🔗 Shared Assignment!" -ForegroundColor Magenta
                        }

                        Write-Host "  ✅ Assigned to: " -NoNewline -ForegroundColor Green
                        Write-Host "$($assignedGroups -join ', ')" -ForegroundColor White

                        $notAssignedGroups = $groupAssignments.Keys | Where-Object { $assignedGroups -notcontains $_ }
                        if ($notAssignedGroups) {
                            Write-Host "  ❌ Not assigned to: " -NoNewline -ForegroundColor Red
                            Write-Host "$($notAssignedGroups -join ', ')" -ForegroundColor White
                        }
                        Write-Host ""
                    }
                }

                if (-not $foundAssignments) {
                    Write-Host "No assignments found in this category" -ForegroundColor Gray
                    Write-Host ""
                }
            }

            # Summary section
            Write-Host "=== Summary ===" -ForegroundColor Cyan
            foreach ($groupName in $groupAssignments.Keys) {
                $totalAssignments = 0
                foreach ($categoryKey in $categories.Values) {
                    $totalAssignments += $groupAssignments[$groupName][$categoryKey].Count
                }
                Write-Host "$groupName has $totalAssignments total assignments" -ForegroundColor Yellow
            }
            Write-Host ""

            # Offer to export results
            $export = Read-Host "Would you like to export the comparison results to CSV? (y/n)"
            if ($export -eq 'y') {
                $exportPath = Show-SaveFileDialog -DefaultFileName "IntuneGroupAssignmentComparison.csv"
                if ($exportPath) {
                    $comparisonResults = [System.Collections.ArrayList]@()
                    foreach ($category in $categories.Keys) {
                        $categoryKey = $categories[$category]
                        foreach ($policy in $uniquePolicies) {
                            $assignedGroups = @()
                            foreach ($groupName in $groupAssignments.Keys) {
                                if ($groupAssignments[$groupName][$categoryKey] -contains $policy) {
                                    $assignedGroups += $groupName
                                }
                            }

                            if ($assignedGroups.Count -gt 0) {
                                [void]$comparisonResults.Add([PSCustomObject]@{
                                        Category           = $category
                                        PolicyName         = $policy
                                        AssignedTo         = $assignedGroups -join '; '
                                        NotAssignedTo      = ($groupAssignments.Keys | Where-Object { $assignedGroups -notcontains $_ }) -join '; '
                                        IsSharedAssignment = ($assignedGroups.Count -gt 1)
                                    })
                            }
                        }
                    }
                    $comparisonResults | Export-Csv -Path $exportPath -NoTypeInformation
                    Write-Host "Results exported to $exportPath" -ForegroundColor Green
                }
            }
        }

        '0' {
            Write-Host "Disconnecting from Microsoft Graph..." -ForegroundColor Yellow
            Disconnect-MgGraph | Out-Null
            Write-Host "Thank you for using IntuneAssignmentChecker! 👋" -ForegroundColor Green
            Write-Host "If you found this tool helpful, please consider:" -ForegroundColor Cyan
            Write-Host "- Starring the repository: https://github.com/ugurkocde/IntuneAssignmentChecker" -ForegroundColor White
            Write-Host "- Supporting the project: https://github.com/sponsors/ugurkocde" -ForegroundColor White
            Write-Host ""
            exit
        }
        '98' {
            Write-Host "Opening GitHub Sponsor Page ..." -ForegroundColor Green
            Start-Process "https://github.com/sponsors/ugurkocde"
        }
        '99' {
            Write-Host "Opening GitHub Repository..." -ForegroundColor Green
            Start-Process "https://github.com/ugurkocde/IntuneAssignmentChecker"
        }
        default {
            Write-Host "Invalid choice, please select 1-11, 98, 99, or 0." -ForegroundColor Red
        }
    }

    if ($selection -ne '0') {
        Write-Host "Press any key to return to the main menu..." -ForegroundColor Cyan
        $null = $host.UI.RawUI.ReadKey("NoEcho,IncludeKeyDown")
    }
} while ($selection -ne '0')<|MERGE_RESOLUTION|>--- conflicted
+++ resolved
@@ -39,11 +39,7 @@
 ####################################################################################################
 
 # Version of the local script
-<<<<<<< HEAD
-$localVersion = "3.0.3"
-=======
 $localVersion = "3.0.2"
->>>>>>> d9439f6a
 
 Write-Host "🔍 INTUNE ASSIGNMENT CHECKER" -ForegroundColor Cyan
 Write-Host "Made by Ugur Koc with" -NoNewline; Write-Host " ❤️  and ☕" -NoNewline
@@ -213,14 +209,8 @@
             Write-Host "Attempting manual interactive connection (you need privileges to consent permissions)..." -ForegroundColor Yellow
             $permissionsList = ($requiredPermissions | ForEach-Object { $_.Permission }) -join ', '
             $environment = Set-Environment
-<<<<<<< HEAD
             $connectionResult = Connect-MgGraph -Scopes $permissionsList -Environment $environment -NoWelcome -ErrorAction Stop
         } else {
-=======
-            $connectionResult = Connect-MgGraph -Scopes $permissionsList -NoWelcome -ErrorAction Stop
-        }
-        else {
->>>>>>> d9439f6a
             Write-Host "Script execution cancelled by user." -ForegroundColor Red
             exit
         }
