--- conflicted
+++ resolved
@@ -197,20 +197,13 @@
 ####################################################################################################
 
 # Version of the local script
-<<<<<<< HEAD
 $localVersion = "3.3.2"
-=======
 $localVersion = "3.3.1"
->>>>>>> 2860cb58
 
 Write-Host "🔍 INTUNE ASSIGNMENT CHECKER" -ForegroundColor Cyan
 Write-Host "Made by Ugur Koc with" -NoNewline; Write-Host " ❤️  and ☕" -NoNewline
 Write-Host " | Version" -NoNewline; Write-Host " $localVersion" -ForegroundColor Yellow -NoNewline
-<<<<<<< HEAD
 Write-Host " | Last updated: " -NoNewline; Write-Host "2025-05-20" -ForegroundColor Magenta
-=======
-Write-Host " | Last updated: " -NoNewline; Write-Host "2025-05-19" -ForegroundColor Magenta
->>>>>>> 2860cb58
 Write-Host ""
 Write-Host "📢 Feedback & Issues: " -NoNewline -ForegroundColor Cyan
 Write-Host "https://github.com/ugurkocde/IntuneAssignmentChecker/issues" -ForegroundColor White
